--- conflicted
+++ resolved
@@ -31,11 +31,7 @@
     renderer: function(val, x, store){
       "use strict";
       return String.format(
-<<<<<<< HEAD
         '<a href="{{ PROJECT_URL }}/http/volumes/{0}" target="_blank" title="{1}">' +
-=======
-        '<a href="{0}" target="_blank" title="{1}">' +
->>>>>>> 338f3c1d
           '<img alt="Browser" src="{{ MEDIA_URL }}/oxygen/16x16/places/folder-remote.png">' +
         '</a>',
         store.data.id,
