/*
 Copyright (C) 2011-2012, it-novum GmbH <community@open-attic.org>

 openATTIC is free software; you can redistribute it and/or modify it
 under the terms of the GNU General Public License as published by
 the Free Software Foundation; version 2.

 This package is distributed in the hope that it will be useful,
 but WITHOUT ANY WARRANTY; without even the implied warranty of
 MERCHANTABILITY or FITNESS FOR A PARTICULAR PURPOSE.  See the
 GNU General Public License for more details.
*/

Ext.namespace("Ext.oa");

Ext.oa.Http__Export_Panel = Ext.extend(Ext.oa.ShareGridPanel, {
  api: http__Export,
  id: "http__export_panel_inst",
  title: gettext("HTTP"),
  window: {
    height: 200
  },
  storefields: [{
    name: 'volumename',
    mapping: 'volume',
    convert: function( val, row ){
      "use strict";
      if(val){
        return val.name;
      }
      return "";
    }
  }],
  columns: [{
    header: gettext('Path'),
    width: 350,
    dataIndex: "path"
  },{
    header: gettext('Browse'),
    width: 100,
    dataIndex: "volumename",
    renderer: function(val, x, store){
      "use strict";
      return String.format(
        '<a href="{{ PROJECT_URL }}/http/volumes/{0}" target="_blank" title="{1}">' +
          '<img alt="Browser" src="{{ MEDIA_URL }}/oxygen/16x16/places/folder-remote.png">' +
        '</a>',
<<<<<<< HEAD
        store.data.id, gettext("Browse in new window") );
=======
        val,
        gettext("Browse in new window") );
>>>>>>> 2302e0a9
    }
  }],
  form: {
    items: [{
      xtype: 'fieldset',
      title: 'HTTP',
      layout: 'form',
      items: [{
        xtype: 'volumefield',
        listeners: {
          select: function(self, record, index){
            "use strict";
            lvm__LogicalVolume.get( record.data.id, function( provider, response ){
              self.ownerCt.dirfield.setValue( response.result.fs.mountpoints[0] );
              self.ownerCt.dirfield.enable();
            } );
          }
        }
      }, {
        xtype: 'textfield',
        fieldLabel: gettext('Directory'),
        name: "path",
        disabled: true,
        ref: 'dirfield'
      }]
    }]
  }
});

Ext.reg("http__export_panel", Ext.oa.Http__Export_Panel);

Ext.oa.Http__Export_Module = Ext.extend(Object, {
  panel: "http__export_panel",
  prepareMenuTree: function(tree){
    "use strict";
    tree.appendToRootNodeById("menu_shares", {
      text: gettext('Web (HTTP)'),
      leaf: true,
      panel: "http__export_panel_inst",
      icon: MEDIA_URL + '/icons2/22x22/mimetypes/www.png',
      href: '#'
    });
  }
});

window.MainViewModules.push( new Ext.oa.Http__Export_Module() );

// kate: space-indent on; indent-width 2; replace-tabs on;<|MERGE_RESOLUTION|>--- conflicted
+++ resolved
@@ -45,12 +45,8 @@
         '<a href="{{ PROJECT_URL }}/http/volumes/{0}" target="_blank" title="{1}">' +
           '<img alt="Browser" src="{{ MEDIA_URL }}/oxygen/16x16/places/folder-remote.png">' +
         '</a>',
-<<<<<<< HEAD
-        store.data.id, gettext("Browse in new window") );
-=======
-        val,
+        store.data.id,
         gettext("Browse in new window") );
->>>>>>> 2302e0a9
     }
   }],
   form: {
