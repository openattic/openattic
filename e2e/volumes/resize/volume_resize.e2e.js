var helpers = require('../../common.js');
describe('Volumes resize', function(){
  var volumename = 'protractor_test_volume';
  var pool;
  var volume = element(by.cssContainingText('tr', volumename));
<<<<<<< HEAD
  var wrongSize = function(new_size){
    element(by.id('newsize')).sendKeys(new_size);
    expect(element(by.css('.tc_wrongSize')).isDisplayed()).toBe(true);
    element(by.id('bot1-Msg1')).click();
  };
=======
  var submit_button = element(by.id('bot2-Msg1'));
  var cancel_button = element(by.id('bot1-Msg1'));
>>>>>>> 15a0e6aa

  var wrongSize = function(new_size){
    element(by.id('newsize')).sendKeys(new_size);
    expect(element(by.css('.tc_wrongSize')).isDisplayed()).toBe(true);
    cancel_button.click();
  };

  beforeAll(function(){
    helpers.login();
  });

  beforeEach(function(){

    //--> volumesItem is not defined    
    //var volumesItem = helpers.configs.menuitems.volumes;
    //element.all(by.css('ul .tc_menuitem')).get(volumesItem).click();

<<<<<<< HEAD
    element.all(by.css('ul .tc_menuitem > a')).get(3).click();
    pool = helpers.create_volume(volumename, "lun", "200mb", pool);
=======
    element.all(by.css('ul .tc_menuitem')).get(3).click();
    pool = helpers.create_volume(volumename, "lun", "200mb");
>>>>>>> 15a0e6aa

    volume.click();
    browser.sleep(helpers.configs.sleep);
    element(by.css('.tc_resize_btn')).click();
    browser.sleep(helpers.configs.sleep);
  });

  afterEach(function(){
    helpers.delete_volume(volume, volumename);
  });

  it('should have a resize and a cancel button', function(){
    expect(submit_button.isDisplayed()).toBe(true);
    expect(cancel_button.isDisplayed()).toBe(true);
    cancel_button.click();
  });

  it('should show a required field error if the submit button is clicked without editing anything', function(){
    submit_button.click();
    expect(element(by.css('.tc_required')).isDisplayed()).toBe(true);
    cancel_button.click();
  });

  it('should show a message if the chosen size is smaller than 100mb', function(){
    wrongSize('99mb');
  });

  it('should show a message if the chosen size is higher than the pool size', function(){
    wrongSize(pool.size + 201 + pool.unit);
  });

  it('should be able to resize a volume with a valid size', function(){
    element(by.id('newsize')).sendKeys('250mb');
    submit_button.click();
    browser.sleep(helpers.configs.sleep);

    var volume = element(by.cssContainingText('tr', volumename));
    expect(volume.element(by.binding('row.usage.size_text')).getText()).toEqual('250.00MB');
  });

  it('should not allow to shrink the volume', function(){
    wrongSize('170mb');
    console.log('resize volume');
  });
});<|MERGE_RESOLUTION|>--- conflicted
+++ resolved
@@ -3,16 +3,8 @@
   var volumename = 'protractor_test_volume';
   var pool;
   var volume = element(by.cssContainingText('tr', volumename));
-<<<<<<< HEAD
-  var wrongSize = function(new_size){
-    element(by.id('newsize')).sendKeys(new_size);
-    expect(element(by.css('.tc_wrongSize')).isDisplayed()).toBe(true);
-    element(by.id('bot1-Msg1')).click();
-  };
-=======
   var submit_button = element(by.id('bot2-Msg1'));
   var cancel_button = element(by.id('bot1-Msg1'));
->>>>>>> 15a0e6aa
 
   var wrongSize = function(new_size){
     element(by.id('newsize')).sendKeys(new_size);
@@ -30,13 +22,8 @@
     //var volumesItem = helpers.configs.menuitems.volumes;
     //element.all(by.css('ul .tc_menuitem')).get(volumesItem).click();
 
-<<<<<<< HEAD
     element.all(by.css('ul .tc_menuitem > a')).get(3).click();
-    pool = helpers.create_volume(volumename, "lun", "200mb", pool);
-=======
-    element.all(by.css('ul .tc_menuitem')).get(3).click();
     pool = helpers.create_volume(volumename, "lun", "200mb");
->>>>>>> 15a0e6aa
 
     volume.click();
     browser.sleep(helpers.configs.sleep);
