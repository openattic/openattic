--- conflicted
+++ resolved
@@ -20,17 +20,7 @@
   });
 
   beforeEach(function(){
-<<<<<<< HEAD
-
-    //--> volumesItem is not defined    
-    //var volumesItem = helpers.configs.menuitems.volumes;
-    //element.all(by.css('ul .tc_menuitem')).get(volumesItem).click();
-
-    element(by.css('ul .tc_menuitem_volumes > a')).click();
-    pool = helpers.create_volume(volumename, "lun", "200mb");
-=======
     browser.refresh();
->>>>>>> 645c0a98
 
     volume.click();
     element(by.css('.tc_resize_btn')).click();
@@ -63,7 +53,6 @@
     wrongSize('170mb');
   });
 
-
   afterAll(function(){
     helpers.delete_volume(volume, volumename);
     console.log('volumes_resize -> volume_resize.e2e.js');
