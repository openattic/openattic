--- conflicted
+++ resolved
@@ -47,12 +47,8 @@
   });
 
   beforeEach(function(){
-<<<<<<< HEAD
     element(by.css('ul .tc_menuitem_volumes > a')).click();
-=======
-    volumesItem.click();
-    browser.sleep(400);
->>>>>>> 8f15df4b
+    browser.sleep(400);
     addBtn.click();
     browser.sleep(400);
   });
@@ -135,7 +131,7 @@
     });
   });
 
-  // note: by using pool.size (see config.js) this test will only work with a brand new added pool!!!
+  // note: by using pool.size (see config.js) this test will only work with a brand new added pool!!! 
   //   it('should allow a volume size that is smaller than the selected pool capacity', function(){
   //
   //
@@ -252,6 +248,7 @@
       browser.sleep(400);
       element(by.css('.tc_backButton')).click();
       browser.sleep(400);
+
       //delete the volume
       helpers.delete_volume(volume, volumename);
     });
