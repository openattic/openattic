--- conflicted
+++ resolved
@@ -264,22 +264,7 @@
         expect(volume.isDisplayed()).toBe(true);
 
         //delete the volume
-<<<<<<< HEAD
-        volume.click();
-        browser.sleep(400);
-        element(by.css('.tc_menudropdown')).click();
-        browser.sleep(400);
-        element(by.css('.tc_deleteItem')).click();
-        browser.sleep(400);
-
-        element(by.model('input.enteredName')).sendKeys('yes');
-        element(by.id('bot2-Msg1')).click();
-
-        expect(volume.isPresent()).toBe(false);
-
-=======
         helpers.delete_volume(volume, volumename);
->>>>>>> 28a89c19
         addBtn.click();
       }
     }
