--- conflicted
+++ resolved
@@ -13,11 +13,7 @@
     addBtn.click();
     browser.sleep(400);
     volumePoolSelect.sendKeys(pool.name);
-<<<<<<< HEAD
     browser.sleep(helpers.configs.sleep);
-=======
-    browser.sleep(400);
->>>>>>> e6a3382c
     callback(pool.name, pool);
   };
 
@@ -25,7 +21,6 @@
     helpers.login();
     browser.sleep(400);
     volumesItem.click();
-    browser.sleep(400);
     // should create a volume of each configured volume types in every configured pool
     for(var key in helpers.configs.pools){
       var pool = helpers.configs.pools[key];
@@ -44,18 +39,10 @@
           browser.sleep(400);
           submitButton.click();
           browser.sleep(400);
-<<<<<<< HEAD
-=======
-
-          //is it displayed on the volume overview?
-          browser.sleep(helpers.configs.sleep);
-          expect(volume.isDisplayed()).toBe(true);
->>>>>>> e6a3382c
         });
       }
     }
 
-<<<<<<< HEAD
     // Select all e2e volumes.
     element(by.css('.tc_entries_dropdown')).click();
     browser.sleep(400);
@@ -67,28 +54,10 @@
         browser.sleep(helpers.configs.sleep);
       }
     });
-=======
-  beforeEach(function(){
-    volumesItem.click();
-    browser.sleep(400);
-    element(by.css('.tc_entries_dropdown')).click();
-    browser.sleep(400);
-
-    element(by.css('.tc_entries_100 > a')).click();
-    // Select all e2e volumes.
-    browser.sleep(400);
-    element.all(by.cssContainingText('tr', 'e2e_')).all(by.css("input")).click();
->>>>>>> e6a3382c
   });
 
   it('should not show any tab', function(){
     expect(element(by.css('.tabbable.tabs-left')).isDisplayed()).toBe(false);
-    browser.sleep(400);
-  });
-
-  it('should display the delete button when selecting several volumes', function(){
-    expect(element(by.css('.tc_delete_btn')).isDisplayed()).toBe(true);
-    browser.sleep(400);
   });
 
   it('should display the delete button when selecting several volumes', function(){
@@ -97,11 +66,7 @@
   });
 
   it('should only have add and delete avaiable in the dropdown action menu', function(){
-<<<<<<< HEAD
     actionMenu.click();
-=======
-    element(by.css(".tc_menudropdown")).click();
->>>>>>> e6a3382c
     browser.sleep(400);
     var list = element.all(by.css('.oa-dropdown-actions li:not(.disabled) a'));
     browser.sleep(400);
@@ -110,47 +75,28 @@
     expect(list.first().getText()).toBe('Add');
     browser.sleep(400);
     expect(list.last().getText()).toBe('Delete');
-<<<<<<< HEAD
-=======
-
->>>>>>> e6a3382c
     browser.sleep(400);
     var disabledOptionList = element.all(by.css('.oa-dropdown-actions .disabled'));
 
     disabledOptionList.getText().then(function(disabledOptionList){
       expect(disabledOptionList.toString()).toEqual('Resize,Clone,Protection,More Options');
     });
-<<<<<<< HEAD
 
     browser.sleep(400);
     actionMenu.click();
-=======
-    browser.sleep(400);
-    element(by.css(".tc_menudropdown")).click();
->>>>>>> e6a3382c
   });
 
   it('should delete all volumes that begin with "e2e_"', function(){
     // Delete all volumes.
-<<<<<<< HEAD
     actionMenu.click();
-=======
-    element(by.css('.tc_menudropdown')).click();
->>>>>>> e6a3382c
     browser.sleep(400);
     element(by.css('.tc_deleteItem')).click();
     browser.sleep(400);
     element(by.model('input.enteredName')).sendKeys("yes");
-<<<<<<< HEAD
     browser.sleep(400);
     element(by.id('bot2-Msg1')).click();
     browser.sleep(helpers.configs.sleep);
 
-=======
-    browser.sleep(600);
-    element(by.id('bot2-Msg1')).click();
-    browser.sleep(helpers.configs.sleep);
->>>>>>> e6a3382c
     // Check if they are deleted.
     expect(element.all(by.cssContainingText('tr', 'e2e_'))).toEqual([]);
     console.log('multiple_volume_deletion');
