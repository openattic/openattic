--- conflicted
+++ resolved
@@ -119,66 +119,8 @@
     systemItem.all(by.css('ul .tc_submenuitem')).get(2).click();
     expect(browser.getCurrentUrl()).toContain('/openattic/#/crushmap');
   });
-<<<<<<< HEAD
-
-  it('should check the fullscreen mode', function(){
-    expect(fullscreenBtn.isPresent()).toBe(true);
-
-    //enter fullscreen mode
-    fullscreenBtn.click();
-
-    browser.getCapabilities().then(function(capabilities) {
-      browser_name = capabilities.caps_.browserName;
-
-    }).then(function(){
-
-         if(browser_name == 'chrome'){
-           console.log('browser: ' + browser_name);
-           browser.executeScript('return document.webkitIsFullScreen').then(function(doc){
-             expect(doc).toBe(true);
-             //click somewhere else and expect that we're still in fullscreen mode
-             volumesItem.click();
-             expect(doc).toBe(true);
-           });
-
-           //leave fullscreen
-           fullscreenBtn.click();
-
-           browser.executeScript('return document.webkitIsFullScreen').then(function(doc){
-             browser.sleep(400);
-             expect(doc).toBe(false);
-           });
-
-         } else{
-               //this should work for firefox, but for some reasons firefox will return 'true' when fullscreen mode has been left
-               //TODO find fix for above mentioned problem
-               console.log('browser: ' + browser_name);
-               //fullscreenBtn.click();
-//                browser.executeScript('return document.mozFullScreen').then(function(doc){
-//                  browser.sleep(400);
-//                  expect(doc).toBe(true);
-//                  browser.sleep(400);
-//                  volumesItem.click();
-//                  browser.sleep(400);
-//                  expect(doc).toBe(true);
-//                });
-
-              //leave fullscreen
-              fullscreenBtn.click();
-              browser.sleep(400);
-              console.log('left fullscreen');
-
-//               browser.executeScript('return document.mozFullScreen').then(function(doc){
-//                 browser.sleep(400);
-//                 expect(doc).toBe(false);
-//               });
-         }
-    });
-  });
 
   afterAll(function(){
     console.log('general -> general.e2e.js');
   });
-=======
->>>>>>> d228550b
 });