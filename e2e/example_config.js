'use strict';
(function(){
<<<<<<< HEAD
  module.exports = {
    url     : '<url_of_your_machine>/openattic/#/login', // Set where to go to log in.
    username: '<log_in_name>', // Name of the user protractor uses.
    password: '<user_password>', // Password for the $log_in_name user.
    sleep   : 2000, // Default browser test sleep time.
    pools   : { // Contains all normal pool definitions
      // Please make sure that the first item in pools is a VG.
      vg: { // Defines a pool
        name        : '<volume_group_name>',
        size        : '<size>',
=======
  module.exports ={
    url     : '<openattic-url>/openattic/#/login',
    username: 'openattic',
    password: 'openattic',
    sleep   : 2000,
    outDir: '<existing_path>', // Path in which the errors can be stored in as screenshot and error log pair.
    pools   :{
    //Please make sure that the first item in pools is a VG.
      vg:{
        name        : '<name>',
        size        : <size>,
>>>>>>> 3562c255
        unit        : 'GB',
        type        : 'vg', // Type of the pool. (Only in this case optional.)
        volumeTypes : [ // Supported volume types of a specific pool.
          'LUN',
          'XFS',
          'Btrfs',
          'ZFS',
          'ext4',
          'ext3',
          'ext2'
        ]
      },
      zfs: { // Defines a pool
        name        : '<zpool_name>',
        size        : '<size>',
        unit        : 'GB',
        type        : 'zpool', // Type of the pool.
        volumeTypes : [ // Supported volume types of a specific pool.
          'LUN',
          'ZFS'
        ]
      }
    },
    cephCluster: { // Contains all ceph cluster definitions
      cluster1: { // Defines a cluster
        name: '<cluster_name>', // The name of the ceph cluster.
        pools: { // Contains all pool definitions for this cluster
          cephPool1: { // Defines a pool
            name        : '<ceph_pool_name>',
            size        : '<size>',
            unit        : 'GB',
            writable    : '<isWritable>' // If $isWritable is false nothing will be created on the pool.
          },
          cephPool2: { // Defines a pool
            name        : '<ceph_pool_name>',
            size        : '<size>',
            unit        : 'GB',
            writable    : '<isWritable>' // If $isWritable is false nothing will be created on the pool.
          }
        }
      },
      cluster2: { // Defines a cluster
        name: '<cluster_name>', // The name of the ceph cluster.
        pools: { // Contains all pool definitions for this cluster
          cephPool1: { // Defines a pool
            name        : '<ceph_pool_name>',
            size        : '<size>',
            unit        : 'GB',
            writable    : '<isWritable>' // If $isWritable is false nothing will be created on the pool.
          },
          cephPool2: { // Defines a pool
            name        : '<ceph_pool_name>',
            size        : '<size>',
            unit        : 'GB',
            writable    : '<isWritable>' // If $isWritable is false nothing will be created on the pool.
          },
          cephPool3: { // Defines a pool
            name        : '<ceph_pool_name>',
            size        : '<size>',
            unit        : 'GB',
            writable    : '<isWritable>' // If $isWritable is false nothing will be created on the pool.
          }
        }
      }
    }
  };
}());<|MERGE_RESOLUTION|>--- conflicted
+++ resolved
@@ -1,29 +1,16 @@
 'use strict';
 (function(){
-<<<<<<< HEAD
   module.exports = {
     url     : '<url_of_your_machine>/openattic/#/login', // Set where to go to log in.
     username: '<log_in_name>', // Name of the user protractor uses.
     password: '<user_password>', // Password for the $log_in_name user.
     sleep   : 2000, // Default browser test sleep time.
+    outDir: '<existing_path>', // Path in which the errors can be stored in as screenshot and error log pair.
     pools   : { // Contains all normal pool definitions
       // Please make sure that the first item in pools is a VG.
       vg: { // Defines a pool
         name        : '<volume_group_name>',
         size        : '<size>',
-=======
-  module.exports ={
-    url     : '<openattic-url>/openattic/#/login',
-    username: 'openattic',
-    password: 'openattic',
-    sleep   : 2000,
-    outDir: '<existing_path>', // Path in which the errors can be stored in as screenshot and error log pair.
-    pools   :{
-    //Please make sure that the first item in pools is a VG.
-      vg:{
-        name        : '<name>',
-        size        : <size>,
->>>>>>> 3562c255
         unit        : 'GB',
         type        : 'vg', // Type of the pool. (Only in this case optional.)
         volumeTypes : [ // Supported volume types of a specific pool.
