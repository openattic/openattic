'use strict';

var helpers = require('../../common.js');

<<<<<<< HEAD
=======
var volumename = 'protractor_volume_datatable';
var volume = element.all(by.cssContainingText('tr', volumename)).get(0);

var secondVolumeName = 'protractor_secondVol';
var secondVolume = element.all(by.cssContainingText('tr', secondVolumeName)).get(0);

var thirdVolumeName = 'protractor_thirdVol';
var thirdVolume = element.all(by.cssContainingText('tr', thirdVolumeName)).get(0);

var firstSnapName = 'protractor_test_snap';
var secSnapName = 'second_ptor_snap';

var snap1 = element.all(by.css('.tc_snapRowName')).get(0);
var snap2 = element.all(by.css('.tc_snapRowName')).get(1);

var created = element.all(by.cssContainingText('th', 'Created')).get(1);
>>>>>>> 4dc5ea98
var columnListButton = element(by.css('.tc_columnBtn'));
var typeListItem = element(by.cssContainingText('.tc_columnItem', 'Type'));
var typeColumn = element(by.cssContainingText('th', 'Type'));
var searchField = element.all(by.model('filterConfig.search')).get(0);
var entriesDropDown = element(by.css('.tc_entries_dropdown'));
var poolRowElements = element.all(by.css('.tc_cephPoolTable tbody tr'));

var selectAllCheckbox = element(by.model('selection.checkAll'));
var allSelected = element(by.css('.oadatatablecheckbox .ng-not-empty'));
var noneSelected = element(by.css('.oadatatablecheckbox .ng-empty'));

describe('Should test oadatatable and its options', function(){

  beforeAll(function(){
    helpers.login();
    browser.executeScript('window.localStorage.clear();');
<<<<<<< HEAD
=======
    helpers.create_volume(volumename, 'lun');
    helpers.create_volume(secondVolumeName, 'xfs');
    helpers.create_volume(thirdVolumeName, 'ext4');
    helpers.create_snapshot(volume, firstSnapName);
>>>>>>> 4dc5ea98
  });

  beforeEach(function(){
    browser.setLocation('ceph/pools');
  });

  var list = [
    'Name',
    'ID',
    'Used',
    'Placement groups',
    'Replica size',
    'Erasure code profile',
    'Last Change',
    'Type',
    'Crush ruleset'
  ];

  it('should display the datatable header', function(){
    expect(element(by.css('.dataTables_header')).isDisplayed()).toBe(true);
  });

  it('should display the datatable footer', function(){
    expect(element(by.css('.dataTables_footer')).isDisplayed()).toBe(true);
  });

  it('should display an input search field', function(){
    expect(element(by.model('filterConfig.search')).isDisplayed()).toBe(true);
  });

  it('should have a reload button', function(){
    expect(element(by.css('.tc_refreshBtn')).isDisplayed()).toBe(true);
  });

  it('should display the column button', function(){
    expect(columnListButton.isDisplayed()).toBe(true);
  });

  it('should display datatable info (Showing x to x of x items', function(){
    expect(element(by.css('.dataTables_info')).isDisplayed()).toBe(true);
  });

  it('should check the content of dataTables_info', function(){
    expect(element(by.css('.dataTables_info')).getText()).toContain('Showing', 'to', 'of', 'items');
  });

  it('should have pagination', function(){
    expect(element(by.css('.dataTables_paginate')).isDisplayed()).toBe(true);
  });

  it('should have oadatatable actions (btn)', function(){
    expect(element(by.css('.oadatatableactions')).isDisplayed()).toBe(true);
  });

  it('should have a menu dropdown', function(){
    expect(element(by.css('.tc_menudropdown')).isDisplayed()).toBe(true);
  });

  it('should display "of <page>"', function(){
    expect(element(by.css('.paginate_of')).isDisplayed()).toBe(true);
  });

  it('should display pagination input field', function(){
    expect(element(by.css('.paginate-input')).isDisplayed()).toBe(true);
  });

  it('should display the current page number', function(){
    expect(element(by.model('displayNumber')).isDisplayed()).toBe(true);
  });

  it('should display page 1', function(){
    element(by.model('displayNumber')).getAttribute('value').then(function(pageNumber){
      expect(pageNumber).toBe('1');
    });
  });

  it('should check if there are any checkboxes at all', function(){
    expect(element.all(by.model('checked')).get(0).isDisplayed()).toBe(true);
  });

  it('should have a "select all" checkbox', function(){
    expect(selectAllCheckbox.isDisplayed()).toBe(true);
  });

  it('should select the oadatatablecheckbox (selects all elements)', function(){
    selectAllCheckbox.click();
    browser.sleep(600);
    expect(selectAllCheckbox.isSelected()).toBe(true);
  });

  it('should have selected all elements', function(){
    expect(allSelected.isDisplayed()).toBe(true);
    expect(noneSelected.isPresent()).toBe(false);
  });

  it('should deselect the oadatatablecheckbox again', function(){
    selectAllCheckbox.click();
    expect(selectAllCheckbox.isSelected()).toBe(false);
  });

  it('should have no elements selected anymore', function(){
    expect(noneSelected.isDisplayed()).toBe(true);
    expect(allSelected.isPresent()).toBe(false);
  });

  it('should display enabled/disabled columns when clicked', function(){
    columnListButton.click();
    browser.sleep(400);
    var options = element.all(by.repeater('(text, checked) in columns'))
      .then(function(options){
        var a = 0;
        for(var option in options){
          options[option].element(by.css('.tc_columnItem')).evaluate('text').then(function(label){
            expect(label).toEqual(list[a]);
            //check: console.log("label: " + label + " list: " + list[a]);
            a++;
          });
        }
      });
  });

  it('should no longer display a column when deselected', function(){
    // Clear cache
    browser.executeScript('window.localStorage.clear();');
    browser.refresh();
    columnListButton.click();
    typeListItem.click();
    expect(typeColumn.isDisplayed()).toBe(false);
  });

  it('should no longer display a column when deselected after reloading the page', function(){
    browser.refresh();
    expect(typeColumn.isDisplayed()).toBe(false);
  });

  it('should put the type column back in', function(){
    columnListButton.click();
    typeListItem.click();
    expect(typeColumn.isDisplayed()).toBe(true);
  });

  /**
   * Disable each column, in order to disable them all.
   * The columns are counted and are expected to have at least two columns.
   * The check box column and the last column that was tried to disable.
   */
  it('should not allow to disable all columns', function(){
    columnListButton.click();
    var columns = [];
    element.all(by.repeater('(text, checked) in columns'))
      .then(function(columns){
        columns.forEach(function(column){
          column.click();
          columnListButton.click();
          element.all(by.css('.datatable th')).filter(function(column){
            return column.isDisplayed();
          }).count().then(function(count){
            expect(count >= 2).toBe(true);
          });
        });
      }).then(function(){
        browser.executeScript('window.localStorage.clear();'); // Reset local cache.
        browser.refresh();
      });
  });

  it('should filter for the poolname', function(){
    searchField.click();
    searchField.clear().sendKeys('default.rgw.data.root');
    expect(poolRowElements.count()).toBe(1);
  });

  it('should clear the filter search field and display max. 10 elements', function(){
    searchField.clear();
    expect(poolRowElements.count()).toBeGreaterThan(1);
  });

  it('should have "10" as default max. listed elements per page', function(){
    expect(entriesDropDown.getText()).toEqual('10');
  });

  it('should display only two elements when this number of displayed elements has been selected', function(){
    entriesDropDown.click();
    element(by.css('.tc_entries_2')).click();
    expect(poolRowElements.count()).toBe(2);
  });

  it('should still display only two elements after reloading the page', function(){
    browser.refresh();
    expect(poolRowElements.count()).toBe(2);
  });

  it('should adapt table information of listed entries', function(){
    expect(element(by.css('.dataTables_info')).getText()).toContain('Showing 1 to 2 of');
  });

  it('should go back to max. 10 elements per page', function(){
    entriesDropDown.click();
    element(by.css('.tc_entries_10')).click();
    expect(poolRowElements.count()).toBeGreaterThan(2);
  });

  afterAll(function(){
    console.log('datatable -> datatable.e2e.js -> volume based');
  });
<<<<<<< HEAD
=======
});

//TODO break this into two separate files
describe('snapshot tab based datatable tests', function(){

  beforeEach(function(){
    volume.click();
    snapshotTab.click();
  });

  //all actions below take place within snapshot tab
  it('should have a "Created" column header which is clickable', function(){
    expect(created.isDisplayed()).toBe(true);
    browser.sleep(400);
  });

  it('should add another snapshot in order to test the create-date sort function', function(){
    expect(volume.isDisplayed()).toBe(true);
    element(by.css('.tc_snapshotAdd')).click();
    browser.sleep(400);
    element(by.id('snap.name')).clear();
    //we need a 60 sec sleep here in order to get a new create date when testing the sort functionality
    console.log('wait 60 sec i.o. to get a different create date');
    browser.sleep(60000);
    element(by.model('snap.name')).sendKeys(secSnapName);
    browser.sleep(400);
    element(by.css('.tc_submitButton')).click();
    browser.sleep(400);
    expect(element.all(by.css('.tc_snapRowName')).count()).toBe(2);
  });

  it('should check the current sort order', function(){
    //check the current sort order (based on name) before clicking the sort button
    expect(snap1.getText()).toEqual(firstSnapName);
    browser.sleep(400);
    expect(snap2.getText()).toEqual(secSnapName);
    browser.sleep(400);
  });

  it('should check the result after clicking "create" once', function(){
    created.click();
    browser.sleep(400);
    //sort order shoult not change. Considering the create date the order is already correct
    expect(snap1.getText()).toEqual(firstSnapName);
    browser.sleep(400);
    expect(snap2.getText()).toEqual(secSnapName);
    browser.sleep(400);
  });

  it('should click the sort button again to get the new sort order', function(){
    created.click();
    //should now have a new sort order
    expect(snap1.getText()).toEqual(secSnapName);
    expect(snap2.getText()).toEqual(firstSnapName);
  });

  it('should still have the new sort order after reloading the page', function(){
    browser.refresh();
    volume.click();
    snapshotTab.click();
    expect(snap1.getText()).toEqual(secSnapName);
    expect(snap2.getText()).toEqual(firstSnapName);
  });

  it('should put the oldest snapshot first', function(){
    created.click();
    browser.sleep(400);
    //should be in the original state again
    expect(snap1.getText()).toEqual(firstSnapName);
    browser.sleep(400);
    expect(snap2.getText()).toEqual(secSnapName);
  });

  afterAll(function(){
    browser.sleep(400);
    helpers.delete_volume(volume, volumename);
    helpers.delete_volume(secondVolume, secondVolumeName);
    helpers.delete_volume(thirdVolume, thirdVolumeName);
    console.log('datatable -> datatable.e2e.js -> snapshot based');
  });
>>>>>>> 4dc5ea98
});<|MERGE_RESOLUTION|>--- conflicted
+++ resolved
@@ -2,25 +2,6 @@
 
 var helpers = require('../../common.js');
 
-<<<<<<< HEAD
-=======
-var volumename = 'protractor_volume_datatable';
-var volume = element.all(by.cssContainingText('tr', volumename)).get(0);
-
-var secondVolumeName = 'protractor_secondVol';
-var secondVolume = element.all(by.cssContainingText('tr', secondVolumeName)).get(0);
-
-var thirdVolumeName = 'protractor_thirdVol';
-var thirdVolume = element.all(by.cssContainingText('tr', thirdVolumeName)).get(0);
-
-var firstSnapName = 'protractor_test_snap';
-var secSnapName = 'second_ptor_snap';
-
-var snap1 = element.all(by.css('.tc_snapRowName')).get(0);
-var snap2 = element.all(by.css('.tc_snapRowName')).get(1);
-
-var created = element.all(by.cssContainingText('th', 'Created')).get(1);
->>>>>>> 4dc5ea98
 var columnListButton = element(by.css('.tc_columnBtn'));
 var typeListItem = element(by.cssContainingText('.tc_columnItem', 'Type'));
 var typeColumn = element(by.cssContainingText('th', 'Type'));
@@ -37,13 +18,6 @@
   beforeAll(function(){
     helpers.login();
     browser.executeScript('window.localStorage.clear();');
-<<<<<<< HEAD
-=======
-    helpers.create_volume(volumename, 'lun');
-    helpers.create_volume(secondVolumeName, 'xfs');
-    helpers.create_volume(thirdVolumeName, 'ext4');
-    helpers.create_snapshot(volume, firstSnapName);
->>>>>>> 4dc5ea98
   });
 
   beforeEach(function(){
@@ -249,87 +223,4 @@
   afterAll(function(){
     console.log('datatable -> datatable.e2e.js -> volume based');
   });
-<<<<<<< HEAD
-=======
-});
-
-//TODO break this into two separate files
-describe('snapshot tab based datatable tests', function(){
-
-  beforeEach(function(){
-    volume.click();
-    snapshotTab.click();
-  });
-
-  //all actions below take place within snapshot tab
-  it('should have a "Created" column header which is clickable', function(){
-    expect(created.isDisplayed()).toBe(true);
-    browser.sleep(400);
-  });
-
-  it('should add another snapshot in order to test the create-date sort function', function(){
-    expect(volume.isDisplayed()).toBe(true);
-    element(by.css('.tc_snapshotAdd')).click();
-    browser.sleep(400);
-    element(by.id('snap.name')).clear();
-    //we need a 60 sec sleep here in order to get a new create date when testing the sort functionality
-    console.log('wait 60 sec i.o. to get a different create date');
-    browser.sleep(60000);
-    element(by.model('snap.name')).sendKeys(secSnapName);
-    browser.sleep(400);
-    element(by.css('.tc_submitButton')).click();
-    browser.sleep(400);
-    expect(element.all(by.css('.tc_snapRowName')).count()).toBe(2);
-  });
-
-  it('should check the current sort order', function(){
-    //check the current sort order (based on name) before clicking the sort button
-    expect(snap1.getText()).toEqual(firstSnapName);
-    browser.sleep(400);
-    expect(snap2.getText()).toEqual(secSnapName);
-    browser.sleep(400);
-  });
-
-  it('should check the result after clicking "create" once', function(){
-    created.click();
-    browser.sleep(400);
-    //sort order shoult not change. Considering the create date the order is already correct
-    expect(snap1.getText()).toEqual(firstSnapName);
-    browser.sleep(400);
-    expect(snap2.getText()).toEqual(secSnapName);
-    browser.sleep(400);
-  });
-
-  it('should click the sort button again to get the new sort order', function(){
-    created.click();
-    //should now have a new sort order
-    expect(snap1.getText()).toEqual(secSnapName);
-    expect(snap2.getText()).toEqual(firstSnapName);
-  });
-
-  it('should still have the new sort order after reloading the page', function(){
-    browser.refresh();
-    volume.click();
-    snapshotTab.click();
-    expect(snap1.getText()).toEqual(secSnapName);
-    expect(snap2.getText()).toEqual(firstSnapName);
-  });
-
-  it('should put the oldest snapshot first', function(){
-    created.click();
-    browser.sleep(400);
-    //should be in the original state again
-    expect(snap1.getText()).toEqual(firstSnapName);
-    browser.sleep(400);
-    expect(snap2.getText()).toEqual(secSnapName);
-  });
-
-  afterAll(function(){
-    browser.sleep(400);
-    helpers.delete_volume(volume, volumename);
-    helpers.delete_volume(secondVolume, secondVolumeName);
-    helpers.delete_volume(thirdVolume, thirdVolumeName);
-    console.log('datatable -> datatable.e2e.js -> snapshot based');
-  });
->>>>>>> 4dc5ea98
 });