--- conflicted
+++ resolved
@@ -45,15 +45,9 @@
     browser.sleep(400);
     element(by.id('bot2-Msg1')).click();
     browser.sleep(400);
-<<<<<<< HEAD
-    volume.click();
-    element(by.css('.tc_snapshotTab')).click();
-    snapshot = element(by.cssContainingText('tr', snapshotname));
-=======
     //make sure that after deleting a snapshot the snapshot datatable is still visible
     expect(browser.getCurrentUrl()).toContain('/snapshots');
     browser.sleep(400);
->>>>>>> baa5c5ff
     expect(snapshot.isPresent()).toBe(false);
     browser.sleep(400);
   });
