--- conflicted
+++ resolved
@@ -58,13 +58,9 @@
   blockStorage         : '../e2e/base/wizards/block/blockStorage.e2e.js',
   vmStorage_xfs_nfs    : '../e2e/base/wizards/vm/vmStorage_xfs_nfs.e2e.js',
   // ceph suites - They only run if a ceph pool is configured.
-<<<<<<< HEAD
   ceph_pools           : '../e2e/ceph/pools/ceph_pools.e2e.js',
   ceph_pool_form       : '../e2e/ceph/pools/ceph_pool_form.e2e.js',
   ceph_pool_creation   : '../e2e/ceph/pools/ceph_pool_creation.e2e.js',
-=======
-  ceph_pools           : '../e2e/ceph/ceph_pools.e2e.js',
->>>>>>> 26b2e1ec
   ceph_osds            : '../e2e/ceph/ceph_osds.e2e.js',
   ceph_rbds            : '../e2e/ceph/rbds/**/*.e2e.js',
   // zfs suites - They only run if a zpool is configured.
