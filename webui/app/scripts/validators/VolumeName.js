<<<<<<< HEAD
'use strict';

angular.module('openattic')
  .directive('validname', function() {
    return {
      require: 'ngModel',
      link: function (scope, elem, attrs, ctrl) {
        ctrl.$parsers.unshift(function (viewValue) {
          ctrl.$setValidity('validname', true);

          if (typeof viewValue !== 'undefined' && viewValue.length > 0) {
            var match = viewValue.match('[^a-zA-Z0-9+_.-]') || [];

            if (viewValue === '.' || viewValue === '..') {
              ctrl.$setValidity('validname', false);
              scope.errortext = 'LV names may not be "." or ".."!';
            }
            else if (viewValue[0] === '-') {
              ctrl.$setValidity('validname', false);
              scope.errortext = 'LV names must not begin with a hyphen.';
            }
            else if (match.length > 0) {
              ctrl.$setValidity('validname', false);
              scope.errortext = 'The following characters are valid: ' +
              'a-z A-Z 0-9 + _ . -';
            }
            else if (viewValue.indexOf('snapshot') === 0 || viewValue.indexOf('pvmove') === 0) {
              ctrl.$setValidity('validname', false);
              scope.errortext = 'The volume name must not begin with "snapshot" or "pvmove".';
            }
            else if (viewValue.indexOf('_mlog') !== -1 || viewValue.indexOf('_mimage') !== -1) {
              ctrl.$setValidity('validname', false);
              scope.errortext = 'The volume name must not contain "_mlog" or "_mimage".';
            }
          }

          return viewValue;
        });
      }
    };
  })
=======
'use strict';

angular.module('openattic')
  .directive('validname', function() {
    return {
      require: 'ngModel',
      link: function (scope, elem, attrs, ctrl) {
        ctrl.$parsers.unshift(function (viewValue) {
          ctrl.$setValidity('validname', true);

          if (typeof viewValue !== 'undefined' && viewValue.length > 0) {
            var match = viewValue.match('[^a-zA-Z0-9+_.-]') || [];

            if (viewValue === '.' || viewValue === '..') {
              ctrl.$setValidity('validname', false);
              scope.errortext = 'LV names may not be "." or ".."!';
            }
            else if (viewValue[0] === '-') {
              ctrl.$setValidity('validname', false);
              scope.errortext = 'LV names must not begin with a hyphen.';
            }
            else if (match.length > 0) {
              ctrl.$setValidity('validname', false);
              scope.errortext = 'The following characters are valid: ' +
              'a-z A-Z 0-9 + _ . -';
            }
            else if (viewValue.indexOf('snapshot') === 0 || viewValue.indexOf('pvmove') === 0) {
              ctrl.$setValidity('validname', false);
              scope.errortext = 'The volume name must not begin with "snapshot" or "pvmove".';
            }
            else if (viewValue.indexOf('_mlog') !== -1 || viewValue.indexOf('_mimage') !== -1) {
              ctrl.$setValidity('validname', false);
              scope.errortext = 'The volume name must not contain "_mlog" or "_mimage".';
            }
          }

          return viewValue;
        });
      }
    };
  })
  .directive('uniquename', function(VolumeService, $timeout) {
    return {
      restrict: 'A',
      require: 'ngModel',
      link: function(scope, elem, attrs, ctrl) {
        var stop_timeout;

        return scope.$watch(function () {
          return ctrl.$modelValue;
        }, function (modelValue) {
          ctrl.$setValidity('uniquename', true);
          $timeout.cancel(stop_timeout);

          if (modelValue !== '' && typeof modelValue !== 'undefined') {
            stop_timeout = $timeout(function () {
              VolumeService.query({'name': modelValue})
                .$promise
                .then(function (res) {
                  return ctrl.$setValidity('uniquename', res.length === 0);
                })
                .catch(function (error) {
                  console.log('An error occurred', error);
                });
            }, 300);
          }
        });
      }
    };
  });
>>>>>>> 9e1ccaf5
<|MERGE_RESOLUTION|>--- conflicted
+++ resolved
@@ -1,114 +1,41 @@
-<<<<<<< HEAD
-'use strict';
-
-angular.module('openattic')
-  .directive('validname', function() {
-    return {
-      require: 'ngModel',
-      link: function (scope, elem, attrs, ctrl) {
-        ctrl.$parsers.unshift(function (viewValue) {
-          ctrl.$setValidity('validname', true);
-
-          if (typeof viewValue !== 'undefined' && viewValue.length > 0) {
-            var match = viewValue.match('[^a-zA-Z0-9+_.-]') || [];
-
-            if (viewValue === '.' || viewValue === '..') {
-              ctrl.$setValidity('validname', false);
-              scope.errortext = 'LV names may not be "." or ".."!';
-            }
-            else if (viewValue[0] === '-') {
-              ctrl.$setValidity('validname', false);
-              scope.errortext = 'LV names must not begin with a hyphen.';
-            }
-            else if (match.length > 0) {
-              ctrl.$setValidity('validname', false);
-              scope.errortext = 'The following characters are valid: ' +
-              'a-z A-Z 0-9 + _ . -';
-            }
-            else if (viewValue.indexOf('snapshot') === 0 || viewValue.indexOf('pvmove') === 0) {
-              ctrl.$setValidity('validname', false);
-              scope.errortext = 'The volume name must not begin with "snapshot" or "pvmove".';
-            }
-            else if (viewValue.indexOf('_mlog') !== -1 || viewValue.indexOf('_mimage') !== -1) {
-              ctrl.$setValidity('validname', false);
-              scope.errortext = 'The volume name must not contain "_mlog" or "_mimage".';
-            }
-          }
-
-          return viewValue;
-        });
-      }
-    };
-  })
-=======
-'use strict';
-
-angular.module('openattic')
-  .directive('validname', function() {
-    return {
-      require: 'ngModel',
-      link: function (scope, elem, attrs, ctrl) {
-        ctrl.$parsers.unshift(function (viewValue) {
-          ctrl.$setValidity('validname', true);
-
-          if (typeof viewValue !== 'undefined' && viewValue.length > 0) {
-            var match = viewValue.match('[^a-zA-Z0-9+_.-]') || [];
-
-            if (viewValue === '.' || viewValue === '..') {
-              ctrl.$setValidity('validname', false);
-              scope.errortext = 'LV names may not be "." or ".."!';
-            }
-            else if (viewValue[0] === '-') {
-              ctrl.$setValidity('validname', false);
-              scope.errortext = 'LV names must not begin with a hyphen.';
-            }
-            else if (match.length > 0) {
-              ctrl.$setValidity('validname', false);
-              scope.errortext = 'The following characters are valid: ' +
-              'a-z A-Z 0-9 + _ . -';
-            }
-            else if (viewValue.indexOf('snapshot') === 0 || viewValue.indexOf('pvmove') === 0) {
-              ctrl.$setValidity('validname', false);
-              scope.errortext = 'The volume name must not begin with "snapshot" or "pvmove".';
-            }
-            else if (viewValue.indexOf('_mlog') !== -1 || viewValue.indexOf('_mimage') !== -1) {
-              ctrl.$setValidity('validname', false);
-              scope.errortext = 'The volume name must not contain "_mlog" or "_mimage".';
-            }
-          }
-
-          return viewValue;
-        });
-      }
-    };
-  })
-  .directive('uniquename', function(VolumeService, $timeout) {
-    return {
-      restrict: 'A',
-      require: 'ngModel',
-      link: function(scope, elem, attrs, ctrl) {
-        var stop_timeout;
-
-        return scope.$watch(function () {
-          return ctrl.$modelValue;
-        }, function (modelValue) {
-          ctrl.$setValidity('uniquename', true);
-          $timeout.cancel(stop_timeout);
-
-          if (modelValue !== '' && typeof modelValue !== 'undefined') {
-            stop_timeout = $timeout(function () {
-              VolumeService.query({'name': modelValue})
-                .$promise
-                .then(function (res) {
-                  return ctrl.$setValidity('uniquename', res.length === 0);
-                })
-                .catch(function (error) {
-                  console.log('An error occurred', error);
-                });
-            }, 300);
-          }
-        });
-      }
-    };
-  });
->>>>>>> 9e1ccaf5
+'use strict';
+
+angular.module('openattic')
+  .directive('validname', function() {
+    return {
+      require: 'ngModel',
+      link: function (scope, elem, attrs, ctrl) {
+        ctrl.$parsers.unshift(function (viewValue) {
+          ctrl.$setValidity('validname', true);
+
+          if (typeof viewValue !== 'undefined' && viewValue.length > 0) {
+            var match = viewValue.match('[^a-zA-Z0-9+_.-]') || [];
+
+            if (viewValue === '.' || viewValue === '..') {
+              ctrl.$setValidity('validname', false);
+              scope.errortext = 'LV names may not be "." or ".."!';
+            }
+            else if (viewValue[0] === '-') {
+              ctrl.$setValidity('validname', false);
+              scope.errortext = 'LV names must not begin with a hyphen.';
+            }
+            else if (match.length > 0) {
+              ctrl.$setValidity('validname', false);
+              scope.errortext = 'The following characters are valid: ' +
+              'a-z A-Z 0-9 + _ . -';
+            }
+            else if (viewValue.indexOf('snapshot') === 0 || viewValue.indexOf('pvmove') === 0) {
+              ctrl.$setValidity('validname', false);
+              scope.errortext = 'The volume name must not begin with "snapshot" or "pvmove".';
+            }
+            else if (viewValue.indexOf('_mlog') !== -1 || viewValue.indexOf('_mimage') !== -1) {
+              ctrl.$setValidity('validname', false);
+              scope.errortext = 'The volume name must not contain "_mlog" or "_mimage".';
+            }
+          }
+
+          return viewValue;
+        });
+      }
+    };
+  })