--- conflicted
+++ resolved
@@ -39,30 +39,10 @@
   "ngTagsInput",
   "ui.bootstrap",
   "ui.dashboard",
-<<<<<<< HEAD
-  "ngTagsInput",
-  "ncy-angular-breadcrumb",
-  "angular-md5",
-  "angular-toasty",
-  "openattic.navigation",
-  "openattic.auth",
-  "openattic.apirecorder",
-  "openattic.datatable",
-  "openattic.graph",
-  "openattic.sizeparser",
-  "openattic.extensions",
-  "openattic.todowidget",
-  "openattic.clusterstatuswidget",
-  "openattic.oaWizards",
-  "openattic.userinfo",
-  "openattic.required",
-  "openattic.cephPools"
-=======
   "ui.router",
   "ui.sortable",
   "ui.tree",
   "openattic.extensions"
->>>>>>> 3b2b6b6b
 ]);
 
 var app = angular.module("openattic");
