/**
 *
 * @source: http://bitbucket.org/openattic/openattic
 *
 * @licstart  The following is the entire license notice for the
 *  JavaScript code in this page.
 *
 * Copyright (C) 2011-2016, it-novum GmbH <community@openattic.org>
 *
 *
 * The JavaScript code in this page is free software: you can
 * redistribute it and/or modify it under the terms of the GNU
 * General Public License as published by the Free Software
 * Foundation; version 2.
 *
 * This package is distributed in the hope that it will be useful,
 * but WITHOUT ANY WARRANTY; without even the implied warranty of
 * MERCHANTABILITY or FITNESS FOR A PARTICULAR PURPOSE.  See the
 * GNU General Public License for more details.
 *
 * As additional permission under GNU GPL version 2 section 3, you
 * may distribute non-source (e.g., minimized or compacted) forms of
 * that code without the copy of the GNU GPL normally required by
 * section 1, provided you include this license notice and a URL
 * through which recipients can access the Corresponding Source.
 *
 * @licend  The above is the entire license notice
 * for the JavaScript code in this page.
 *
 */
"use strict";

var app = angular.module("openattic");
<<<<<<< HEAD
app.controller("VolumeResizeCtrl", function ($scope, VolumeService, PoolService, SizeParserService, $uibModalInstance,
    volume, Notification) {
=======
app.controller("VolumeResizeCtrl", function ($scope, VolumeService, poolsService, SizeParserService, $uibModalInstance,
    volume, toasty) {
>>>>>>> 4e6cb2e3
  $scope.volume = volume;
  $scope.input = {
    newsize: "",
    resizeForm: ""
  };

  poolsService.get(volume.source_pool)
      .$promise
      .then(function (res) {
        $scope.pool = res;
        $scope.pool.usage.max_new_fsv = $scope.pool.usage.max_new_fsv + $scope.volume.usage.size;
      });

  $scope.resize = function () {
    $scope.submitted = true;
    if ($scope.input.resizeForm.$valid) {
      new VolumeService({
        id: $scope.volume.id,
        megs: SizeParserService.parseInt($scope.input.newsize)
      })
          .$update()
          .then(function () {
            $uibModalInstance.close("resized");
          }, function (error) {
            console.log("An error occured", error);
          });
    }
  };

  $scope.cancel = function () {
    $uibModalInstance.dismiss("cancel");

    Notification.warning({
      title: "Resize volume",
      msg: "Cancelled"
    });
  };
});<|MERGE_RESOLUTION|>--- conflicted
+++ resolved
@@ -31,13 +31,8 @@
 "use strict";
 
 var app = angular.module("openattic");
-<<<<<<< HEAD
-app.controller("VolumeResizeCtrl", function ($scope, VolumeService, PoolService, SizeParserService, $uibModalInstance,
+app.controller("VolumeResizeCtrl", function ($scope, VolumeService, poolsService, SizeParserService, $uibModalInstance,
     volume, Notification) {
-=======
-app.controller("VolumeResizeCtrl", function ($scope, VolumeService, poolsService, SizeParserService, $uibModalInstance,
-    volume, toasty) {
->>>>>>> 4e6cb2e3
   $scope.volume = volume;
   $scope.input = {
     newsize: "",
