--- conflicted
+++ resolved
@@ -1,7 +1,6 @@
-<<<<<<< HEAD
-angular.module('openattic')
-  .controller('VolumeDeleteCtrl', function($scope, VolumeService, $modalInstance, volumeSelection) {
-    'use strict';
+angular.module("openattic")
+  .controller("VolumeDeleteCtrl", function($scope, VolumeService, $modalInstance, volumeSelection) {
+    "use strict";
 
     if ($.isArray(volumeSelection)) {
       $scope.volumes = volumeSelection;
@@ -9,19 +8,11 @@
       $scope.volume = volumeSelection;
     }
 
-=======
-"use strict";
-
-var app = angular.module("openattic");
-app.controller("VolumeDeleteCtrl", function ($scope, VolumeService, $modalInstance, volume) {
-    $scope.volume = volume;
->>>>>>> 57e8e890
     $scope.input = {
       enteredName: ""
     };
 
     $scope.delete = function () {
-<<<<<<< HEAD
       if ($scope.volume) {
         $scope.deleteOne();
       } else if ($scope.volumes) {
@@ -34,9 +25,9 @@
         .delete({id: $scope.volume.id})
         .$promise
         .then(function () {
-          $modalInstance.close('deleted');
+          $modalInstance.close("deleted");
         }, function (error) {
-          console.log('An error occured', error);
+          console.log("An error occured", error);
         });
     };
 
@@ -46,28 +37,15 @@
           .delete({id: volume.id})
           .$promise
           .then(function () {
-            $modalInstance.close('deleted');
+            $modalInstance.close("deleted");
           }, function (error) {
-            console.log('An error occured', error);
+            console.log("An error occured", error);
           });
       });
     };
 
     $scope.cancel = function () {
-      $modalInstance.dismiss('cancel');
-=======
-      VolumeService.delete({id: $scope.volume.id})
-        .$promise
-        .then(function () {
-          $modalInstance.close("deleted");
-        }, function (error) {
-          console.log("An error occured", error);
-        });
-    };
-
-    $scope.cancel = function () {
       $modalInstance.dismiss("cancel");
->>>>>>> 57e8e890
 
       $.smallBox({
         title: "Delete volume",
