/**
 *
 * @source: http://bitbucket.org/openattic/openattic
 *
 * @licstart  The following is the entire license notice for the
 *  JavaScript code in this page.
 *
 * Copyright (C) 2011-2016, it-novum GmbH <community@openattic.org>
 *
 *
 * The JavaScript code in this page is free software: you can
 * redistribute it and/or modify it under the terms of the GNU
 * General Public License as published by the Free Software
 * Foundation; version 2.
 *
 * This package is distributed in the hope that it will be useful,
 * but WITHOUT ANY WARRANTY; without even the implied warranty of
 * MERCHANTABILITY or FITNESS FOR A PARTICULAR PURPOSE.  See the
 * GNU General Public License for more details.
 *
 * As additional permission under GNU GPL version 2 section 3, you
 * may distribute non-source (e.g., minimized or compacted) forms of
 * that code without the copy of the GNU GPL normally required by
 * section 1, provided you include this license notice and a URL
 * through which recipients can access the Corresponding Source.
 *
 * @licend  The above is the entire license notice
 * for the JavaScript code in this page.
 *
 */
"use strict";

var app = angular.module("openattic");
<<<<<<< HEAD
app.controller("VolumeFormCtrl", function ($scope, $state, VolumeService, PoolService, SizeParserService, Notification) {
=======
app.controller("VolumeFormCtrl", function ($scope, $state, VolumeService, SizeParserService, toasty) {
>>>>>>> 4e6cb2e3
  $scope.volume = {};

  $scope.data = {
    sourcePool: null,
    megs: "",
    mirrorHost: "",
    mirrorPool: null,
    filesystem: ""
  };

  $scope.supported_filesystems = {};

  $scope.state = {
    created: false,
    mirrored: false,
    formatted: false
  };
  $scope.accordionOpen = {
    properties: true,
    mirror: false
  };

  $scope.submitAction = function (volumeForm) {
    if (volumeForm.$valid) {
      if (!$scope.state.created) {
        VolumeService.save($scope.volume)
            .$promise
            .then(function (res) {
              $scope.volume = res;
              $scope.state.created = true;
              $scope.state.formatted = $scope.volume.is_filesystemvolume;
              goToListView();
            }, function (error) {
              console.log("An error occured", error);
            });
      } else if (!$scope.state.mirrored && $scope.data.mirrorHost !== "") {
        Notification.warning({
          title: "Mirror Volume",
          msg: "Sorry, we haven\'t implemented that yet."
        });
      } else if (!$scope.state.formatted) {
        new VolumeService({
          id: $scope.volume.id,
          filesystem: $scope.data.filesystem
        }).$update()
          .then(function (res) {
            $scope.volume = res;
            $scope.state.formatted = true;
            goToListView();
          }, function (error) {
            console.log("An error occured", error);
          });
      }
    }
  };

  $scope.cancelAction = function () {
    goToListView();
  };

  var goToListView = function () {
    $state.go("volumes");
  };
});<|MERGE_RESOLUTION|>--- conflicted
+++ resolved
@@ -31,11 +31,7 @@
 "use strict";
 
 var app = angular.module("openattic");
-<<<<<<< HEAD
-app.controller("VolumeFormCtrl", function ($scope, $state, VolumeService, PoolService, SizeParserService, Notification) {
-=======
-app.controller("VolumeFormCtrl", function ($scope, $state, VolumeService, SizeParserService, toasty) {
->>>>>>> 4e6cb2e3
+app.controller("VolumeFormCtrl", function ($scope, $state, VolumeService, SizeParserService, Notification) {
   $scope.volume = {};
 
   $scope.data = {
