--- conflicted
+++ resolved
@@ -33,15 +33,12 @@
 angular.module("openattic.extensions", [
   "openattic.apirecorder",
   "openattic.auth",
+  "openattic.cephErasureCodeProfiles",
   "openattic.cephOsd",
   "openattic.cephPools",
-<<<<<<< HEAD
   "openattic.cephRbd",
   "openattic.clusterstatuswidget",
   "openattic.dashboard",
-=======
-  "openattic.cephErasureCodeProfiles",
->>>>>>> 59b67686
   "openattic.datatable",
   "openattic.graph",
   "openattic.navigation",
