--- conflicted
+++ resolved
@@ -45,12 +45,7 @@
   "openattic.required",
   "openattic.sizeparser",
   "openattic.oaWizards",
-<<<<<<< HEAD
-  "openattic.userinfo",
   "openattic.tabView",
-  "openattic.required"
-=======
   "openattic.todowidget",
   "openattic.userinfo"
->>>>>>> 84ee7244
 ]);