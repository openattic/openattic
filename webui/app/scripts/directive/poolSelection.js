/**
 *
 * @source: http://bitbucket.org/openattic/openattic
 *
 * @licstart  The following is the entire license notice for the
 *  JavaScript code in this page.
 *
 * Copyright (C) 2011-2016, it-novum GmbH <community@openattic.org>
 *
 *
 * The JavaScript code in this page is free software: you can
 * redistribute it and/or modify it under the terms of the GNU
 * General Public License as published by the Free Software
 * Foundation; version 2.
 *
 * This package is distributed in the hope that it will be useful,
 * but WITHOUT ANY WARRANTY; without even the implied warranty of
 * MERCHANTABILITY or FITNESS FOR A PARTICULAR PURPOSE.  See the
 * GNU General Public License for more details.
 *
 * As additional permission under GNU GPL version 2 section 3, you
 * may distribute non-source (e.g., minimized or compacted) forms of
 * that code without the copy of the GNU GPL normally required by
 * section 1, provided you include this license notice and a URL
 * through which recipients can access the Corresponding Source.
 *
 * @licend  The above is the entire license notice
 * for the JavaScript code in this page.
 *
 */
"use strict";

var app = angular.module("openattic");
app.directive("poolSelection", function () {
  return {
    restrict: "E",
    scope: {
      pool: "=",
      validation: "=",
      megs: "=",
      submitted: "=",
      wizard: "="
    },
    templateUrl: "templates/poolSelection.html",
<<<<<<< HEAD
    controller: function ($scope, PoolService, toasty) {
      $scope.getPoolList = function (options) {
        PoolService.query(options)
          .$promise
          .then(function (res) {
            $scope.pools = res;
            $scope.waitingMsg = "-- Select a pool --";
          }, function (error) {
            console.log("An error occurred", error);
            toasty.error({
              title: "Pool list couldn't be loaded",
              msg: "Server failure."
            });
            $scope.waitingMsg = "Error: List couldn't be loaded!";
            $scope.validation.$setValidity("loading", false);
          })
      }

      $scope.waitingMsg = "Retrieving pool list...";
      $scope.getPoolList();
=======
    controller: function ($scope, poolsService, toasty) {
      $scope.waitingMsg = "Retrieving pool list...";
      poolsService.query()
        .$promise
        .then(function (res) {
          $scope.pools = res;
          $scope.waitingMsg = "-- Select a pool --";
        }, function (error) {
          console.log("An error occurred", error);
          toasty.error({
            title: "Pool list couldn't be loaded",
            msg: "Server failure."
          });
          $scope.waitingMsg = "Error: List couldn't be loaded!";
          $scope.validation.$setValidity("loading", false);
        });
>>>>>>> a70101c3
      $scope.selPoolUsedPercent = 0;

      $scope.$watch("pool", function (pool) {
        if (pool) {
          $scope.selPoolUsedPercent = parseFloat(pool.usage.used_pcnt).toFixed(2);
        }
      });
    }
  };
});<|MERGE_RESOLUTION|>--- conflicted
+++ resolved
@@ -42,10 +42,9 @@
       wizard: "="
     },
     templateUrl: "templates/poolSelection.html",
-<<<<<<< HEAD
-    controller: function ($scope, PoolService, toasty) {
+    controller: function ($scope, poolsService, toasty) {
       $scope.getPoolList = function (options) {
-        PoolService.query(options)
+        poolsService.query(options)
           .$promise
           .then(function (res) {
             $scope.pools = res;
@@ -63,24 +62,6 @@
 
       $scope.waitingMsg = "Retrieving pool list...";
       $scope.getPoolList();
-=======
-    controller: function ($scope, poolsService, toasty) {
-      $scope.waitingMsg = "Retrieving pool list...";
-      poolsService.query()
-        .$promise
-        .then(function (res) {
-          $scope.pools = res;
-          $scope.waitingMsg = "-- Select a pool --";
-        }, function (error) {
-          console.log("An error occurred", error);
-          toasty.error({
-            title: "Pool list couldn't be loaded",
-            msg: "Server failure."
-          });
-          $scope.waitingMsg = "Error: List couldn't be loaded!";
-          $scope.validation.$setValidity("loading", false);
-        });
->>>>>>> a70101c3
       $scope.selPoolUsedPercent = 0;
 
       $scope.$watch("pool", function (pool) {
