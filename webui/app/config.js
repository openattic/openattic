--- conflicted
+++ resolved
@@ -3,26 +3,9 @@
     "URL": "/openattic/api/"
   },
   "GUI": {
-<<<<<<< HEAD
-    "defaultToastTimes": {
-=======
-    "activeModules"   : {
-      "btrfs"      : true,
-      "ceph"       : false,
-      "cron"       : true,
-      "drbd"       : true,
-      "http"       : true,
-      "lvm"        : true,
-      "mailaliases": true,
-      "nagios"     : true,
-      "nfs"        : true,
-      "samba"      : true,
-      "zfs"        : true
-    },
     "defaultNotificationTimes": {
       "error": 7000,
       "info": 5000,
->>>>>>> 4dc5ea98
       "success": 3000,
       "wait": 4000,
       "warning": 6000
