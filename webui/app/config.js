--- conflicted
+++ resolved
@@ -3,32 +3,12 @@
     "URL": "/openattic/api/"
   },
   "GUI": {
-<<<<<<< HEAD
-=======
-    "activeModules"   : {
-      "apt"        : true,
-      "btrfs"      : true,
-      "ceph"       : false,
-      "cron"       : true,
-      "drbd"       : true,
-      "http"       : true,
-      "ipmi"       : true,
-      "lvm"        : true,
-      "mailaliases": true,
-      "mdraid"     : true,
-      "nagios"     : true,
-      "nfs"        : true,
-      "samba"      : true,
-      "twraid"     : true,
-      "zfs"        : true
-    },
     "defaultToastTimes": {
       "success": 3000,
       "warning": 6000,
       "error": 9000
     },
     "defaultTaskReloadTime": 5000,
->>>>>>> f3f9ba97
     "defaultDashboard": {
       "boards"  : [{
         "name"   : "Ceph",
