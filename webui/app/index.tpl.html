--- conflicted
+++ resolved
@@ -55,131 +55,6 @@
     <toasty></toasty>
     <!-- end toasty -->
 
-<<<<<<< HEAD
-<aside id="left-panel" ng-hide="loginActive()">
-    <userinfo></userinfo>
-
-    <!-- NAVIGATION : This navigation is also responsive-->
-    <nav>
-        <ul data-smart-menu>
-            <li data-ui-sref-active="active" class="tc_menuitem tc_menuitem_dashboard">
-                <a data-ui-sref="dashboard" title="Dashboard"><i class="fa fa-lg fa-fw fa-tachometer"></i> <span
-                        class="menu-item-parent">Dashboard</span></a>
-            </li>
-            <li data-ui-sref-active="active" class="tc_menuitem tc_menuitem_disks">
-                <a data-ui-sref="disks" title="Disks"><i class="fa fa-lg fa-fw fa-hdd-o"></i> <span
-                        class="menu-item-parent">Disks</span></a>
-            </li>
-            <li data-ui-sref-active="active" class="tc_menuitem tc_menuitem_pools">
-                <a data-ui-sref="pools" title="Pools"><i class="fa fa-lg fa-fw fa-database"></i> <span
-                        class="menu-item-parent">Pools</span></a>
-            </li>
-            <li data-ui-sref-active="active" class="tc_menuitem tc_menuitem_volumes">
-                <a data-ui-sref="volumes" data-ui-sref-opts="{reload: true}" title="Volumes">
-                    <i class="fa fa-lg fa-fw glyphicon glyphicon-cd"></i> <span
-                        class="menu-item-parent">Volumes</span>
-                </a>
-            </li>
-            <li data-menu-collapse class="tc_menuitem tc_menuitem_ceph">
-                <a href="#"><i class="fa fa-lg fa-fw fa-question"></i> <span class="menu-item-parent">Ceph</span></a>
-                <ul>
-                    <!--
-                    <li data-ui-sref-active="active" class="tc_submenuitem_ceph_osds">
-                        <a data-ui-sref="cephOSDs">OSDs</a>
-                    </li>
-                    <li data-ui-sref-active="active" class="tc_submenuitem_ceph_mons">
-                        <a data-ui-sref="cephMONs">MONs</a>
-                    </li>
-                    -->
-                    <li data-ui-sref-active="active" class="tc_submenuitem tc_submenuitem_ceph_pools">
-                        <a data-ui-sref="cephPools">Pools</a>
-                    </li>
-                    <!--
-                    <li data-ui-sref-active="active" class="tc_submenuitem_ceph_rbd">
-                        <a data-ui-sref="cephRBD">Block Devices (RBD)</a>
-                    </li>
-                    <li data-ui-sref-active="active" class="tc_submenuitem_ceph_rgw">
-                        <a data-ui-sref="cephRGW">Object Gateway (RGW)</a>
-                    </li>
-                    <li data-ui-sref-active="active" class="tc_submenuitem_ceph_hosts">
-                        <a data-ui-sref="cephHosts">Hosts</a>
-                    </li>
-                    -->
-                    <li data-ui-sref-active="active" class="tc_submenuitem tc_submenuitem_ceph_crushmap">
-                        <a data-ui-sref="crushmap">CRUSH Map</a>
-                    </li>
-                </ul>
-            </li>
-            <li data-ui-sref-active="active" class="tc_menuitem tc_menuitem_hosts">
-                <a data-ui-sref="hosts" title="Hosts"><i class="fa fa-lg fa-fw fa-sitemap"></i> <span
-                        class="menu-item-parent">Hosts</span></a>
-            </li>
-            <li data-menu-collapse class="tc_menuitem tc_menuitem_system">
-                <a href="#"><i class="fa fa-lg fa-fw fa-cog"></i> <span class="menu-item-parent">System</span></a>
-                <ul>
-                    <li data-ui-sref-active="active" class="tc_submenuitem tc_submenuitem_system_users">
-                        <a data-ui-sref="users">Users</a>
-                    </li>
-                    <li data-ui-sref-active="active" class="tc_submenuitem tc_submenuitem_system_cmdlogs">
-                        <a data-ui-sref="cmdlogs">Command Logs</a>
-                    </li>
-                </ul>
-            </li>
-        </ul>
-    </nav>
-    <!-- END NAVIGATION -->
-
-    <span class="minifyme" data-action="minifyMenu" minify-menu>
-        <i class="fa fa-arrow-circle-left hit"></i>
-    </span>
-</aside>
-
-
-
-<div id="main" role="main" ng-class="{loginmain : loginActive()}">
-
-    <!-- RIBBON -->
-    <div id="ribbon" ng-hide="loginActive()">
-        <!-- breadcrumb -->
-        <div ncy-breadcrumb></div>
-        <!-- end breadcrumb -->
-    </div>
-    <!-- END RIBBON -->
-
-    <div id="content" ui-view="main">
-    </div>
-</div>
-
-<!-- build:js oa-app.js -->
-
-<!-- 3rd-Party Libraries -->
-<script src="bower_components/jquery/dist/jquery.js"></script>
-<script src="bower_components/jquery-ui/jquery-ui.js"></script>
-<script src="bower_components/bootstrap/dist/js/bootstrap.js"></script>
-<script src="bower_components/angular/angular.js"></script>
-<script src="bower_components/angular-resource/angular-resource.js"></script>
-<script src="bower_components/ui-router/release/angular-ui-router.js"></script>
-<script src="bower_components/ng-tags-input/ng-tags-input.js"></script>
-<script src="bower_components/angular-breadcrumb/dist/angular-breadcrumb.js"></script>
-<script src="bower_components/angular-bootstrap/ui-bootstrap-tpls.js"></script>
-<script src="bower_components/underscore/underscore.js"></script>
-<script src="bower_components/angular-ui-sortable/sortable.js"></script>
-<script src="bower_components/malhar-angular-dashboard/dist/angular-ui-dashboard.js"></script>
-<script src="bower_components/angular-md5/angular-md5.js"></script>
-<script src="bower_components/angular-ui-tree/dist/angular-ui-tree.js"></script>
-<script src="bower_components/angular-sanitize/angular-sanitize.js"></script>
-<script src="bower_components/jquery.easy-pie-chart/dist/angular.easypiechart.min.js"></script>
-<script src="bower_components/jquery-flot/jquery.flot.js"></script>
-<script src="bower_components/jquery-flot/jquery.flot.resize.js"></script>
-<script src="bower_components/jquery-flot/jquery.flot.selection.js"></script>
-<script src="bower_components/jquery-flot/jquery.flot.time.js"></script>
-<script src="bower_components/angular-flot/angular-flot.js"></script>
-
-<!-- htmlbuild:script src -->
-<!-- /htmlbuild -->
-
-<!-- endbuild -->
-=======
     <!-- 3rd-Party Libraries -->
     <script src="bower_components/jquery/dist/jquery.min.js"></script>
     <script src="bower_components/jquery-ui/jquery-ui.min.js"></script>
@@ -208,7 +83,6 @@
 
     <!-- htmlbuild:script src -->
     <!-- /htmlbuild -->
->>>>>>> 5cd4607e
 
     <!-- endbuild -->
 </body>
