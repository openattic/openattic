--- conflicted
+++ resolved
@@ -1,823 +1,818 @@
-/* Basics */
-html,
-body {
-  height: 100%;
-  font-size: 12px;
-}
-.full-height {
-  height: 100%;
-}
-.vertical-align {
-  display: flex;
-  align-items: center;
-}
-.loading {
-  position: absolute;
-  top: 50%;
-  left: 50%;
-}
-
-/* Grid */
-.container,
-.container-fluid {
-  padding-left: 20px;
-  padding-right: 20px;
-}
-.row {
-  margin-left: -20px;
-  margin-right: -20px;
-}
-.col-lg-1, .col-lg-10, .col-lg-11, .col-lg-12, .col-lg-2, .col-lg-3, .col-lg-4, .col-lg-5, .col-lg-6, .col-lg-7, .col-lg-8, .col-lg-9,
-.col-md-1, .col-md-10, .col-md-11, .col-md-12, .col-md-2, .col-md-3, .col-md-4, .col-md-5, .col-md-6, .col-md-7, .col-md-8, .col-md-9,
-.col-sm-1, .col-sm-10, .col-sm-11, .col-sm-12, .col-sm-2, .col-sm-3, .col-sm-4, .col-sm-5, .col-sm-6, .col-sm-7, .col-sm-8, .col-sm-9,
-.col-xs-1, .col-xs-10, .col-xs-11, .col-xs-12, .col-xs-2, .col-xs-3, .col-xs-4, .col-xs-5, .col-xs-6, .col-xs-7, .col-xs-8, .col-xs-9 {
-  padding-left: 20px;
-  padding-right: 20px;
-}
-
-/* Branding */
-.navbar-openattic .navbar-brand,
-.navbar-openattic .navbar-brand:hover{
-  color: #ececec;
-  height: auto;
-  margin: 15px 0 15px 20px;
-  padding: 0;
-  -webkit-align-self: flex-start;
-  align-self: flex-start;
-}
-.navbar-openattic .navbar-brand>img {
-  height: 25px;
-}
-
-/* Navbar */
-.navbar-openattic {
-  margin-bottom: 0;
-  background: #474544;
-  border: 0;
-  border-radius: 0;
-  border-top: 4px solid #288cea;
-  font-size: 1.2em;
-}
-.navbar-openattic .navbar-header {
-  display: flex;
-  float: none;
-}
-.navbar-openattic .navbar-toggle {
-  margin-left: auto;
-  border: 0;
-}
-.navbar-openattic .navbar-toggle:focus,
-.navbar-openattic .navbar-toggle:hover {
-  background-color: transparent;
-  outline: 0;
-}
-.navbar-openattic .navbar-toggle .icon-bar {
-  background-color: #ececec;
-}
-.navbar-openattic .navbar-toggle:focus .icon-bar,
-.navbar-openattic .navbar-toggle:hover .icon-bar {
-  -webkit-box-shadow: 0 0 3px #fff;
-  box-shadow: 0 0 3px #fff;
-}
-.navbar-openattic .navbar-collapse {
-  padding: 0;
-}
-.navbar-openattic .navbar-nav>li>a {
-  color: #ececec;
-  line-height: 1;
-  padding: 10px 20px;
-}
-.navbar-openattic .navbar-nav>li>a:focus,
-.navbar-openattic .navbar-nav>li>a:hover {
-  color: #ececec;
-}
-.navbar-openattic .navbar-nav>li>a:hover {
-  background-color: #505050;
-}
-.navbar-openattic .navbar-nav>.open>a,
-.navbar-openattic .navbar-nav>.open>a:hover,
-.navbar-openattic .navbar-nav>.open>a:focus {
-  color: #ececec;
-  border-color: transparent;
-  background-color: transparent;
-}
-.navbar-openattic .navbar-primary>li>a {
-  border: 0;
-}
-.navbar-openattic .navbar-primary>.active>a,
-.navbar-openattic .navbar-primary>.active>a:hover,
-.navbar-openattic .navbar-primary>.active>a:focus {
-  color: #ececec;
-  background-color: #288cea;
-  border: 0;
-}
-.navbar-openattic .navbar-utility a,
-.navbar-openattic .navbar-utility .fa{
-  font-size: 1.0em;
-}
-.navbar-openattic .navbar-utility>.active>a {
-  color: #ececec;
-  background-color: #505050;
-}
-@media (min-width: 768px) {
-  .navbar-openattic .navbar-primary>li>a {
-    border-bottom: 4px solid transparent;
-  }
-  .navbar-openattic .navbar-primary>.active>a,
-  .navbar-openattic .navbar-primary>.active>a:hover,
-  .navbar-openattic .navbar-primary>.active>a:focus {
-    background-color: transparent;
-    border-bottom: 4px solid #288cea;
-  }
-  .navbar-openattic .navbar-utility {
-    border-bottom: 0;
-    font-size: 11px;
-    position: absolute;
-    right: 0;
-    top: 0;
-  }
-}
-@media (max-width: 767px) {
-  .navbar-openattic .navbar-nav {
-    margin: 0;
-  }
-  .navbar-openattic .navbar-collapse,
-  .navbar-openattic .navbar-form {
-    border-color: #ececec;
-  }
-  .navbar-openattic .navbar-collapse {
-    padding: 0;
-  }
-  .navbar-nav .open .dropdown-menu {
-    padding-top: 0;
-    padding-bottom: 0;
-    background-color: #505050;
-  }
-  .navbar-nav .open .dropdown-menu .dropdown-header,
-  .navbar-nav .open .dropdown-menu>li>a {
-    padding: 5px 15px 5px 35px;
-  }
-  .navbar-openattic .navbar-nav .open .dropdown-menu>li>a {
-    color: #ececec;
-  }
-  .navbar-openattic .navbar-nav .open .dropdown-menu>.active>a {
-    color: #ececec;
-    background-color: #288cea;
-  }
-  .navbar-openattic .navbar-nav>li>a:hover {
-    background-color: #288cea;
-  }
-  .navbar-openattic .navbar-utility {
-    border-top: 1px solid #ececec;
-  }
-  .navbar-openattic .navbar-primary>.active>a,
-  .navbar-openattic .navbar-primary>.active>a:hover,
-  .navbar-openattic .navbar-primary>.active>a:focus {
-    background-color: #288cea;
-  }
-}
-
-/* Navs */
-.nav-tabs {
-  margin-bottom: 15px;
-}
-.nav-tabs-openattic {
-  margin-top: -15px;
-  margin-bottom: 15px;
-}
-.nav-tabs-openattic>li>a {
-  padding: 7px 15px 4px 15px;
-}
-.nav-tabs-openattic>li.active>a,
-.nav-tabs-openattic>li.active>a:active,
-.nav-tabs-openattic>li.active>a:focus,
-.nav-tabs-openattic>li.active>a:hover {
-  border: 0!important;
-  border-bottom: 3px solid #288cea!important;
-}
-
-/* Dropdown */
-.dropdown-menu {
-  min-width: 50px;
-}
-.dropdown-menu>li>a {
-  color: #474544;
-  cursor: pointer;
-}
-.dropdown-menu>.active>a {
-  color: #ececec;
-  background-color: #288cea;
-}
-
-/* Caret */
-.caret {
-  color: #288cea;
-}
-
-/* Login */
-.login {
-  height: 100%;
-}
-.login .icon-bar {
-  position: absolute;
-  margin: 0;
-  padding: 0;
-  bottom: 10px;
-  left: 10px;
-}
-.login .icon-bar>a {
-  color: #ececec;
-  text-decoration: none;
-}
-.login .icon-bar>a .fa-dark {
-  color: #474544;
-}
-.login .row {
-  color: #ececec;
-  background-color: #474544;
-}
-.login h1 {
-  margin-top: 0;
-  margin-bottom: 30px;
-}
-.login .form-control {
-  color: #ececec;
-  background-color: #555555;
-}
-.login .col-lg-1, .login .col-lg-10, .login .col-lg-11, .login .col-lg-12, .login .col-lg-2, .login .col-lg-3,
-.login .col-lg-4, .login .col-lg-5, .login .col-lg-6, .login .col-lg-7, .login .col-lg-8, .login .col-lg-9 {
-  padding-left: 35px;
-  padding-right: 35px;
-}
-.login .col-md-1, .login .col-md-10, .login .col-md-11, .login .col-md-12, .login .col-md-2, .login .col-md-3,
-.login .col-md-4, .login .col-md-5, .login .col-md-6, .login .col-md-7, .login .col-md-8, .login .col-md-9 {
-  padding-left: 30px;
-  padding-right: 30px;
-}
-.login .col-sm-1, .login .col-sm-10, .login .col-sm-11, .login .col-sm-12, .login .col-sm-2, .login .col-sm-3,
-.login .col-sm-4, .login .col-sm-5, .login .col-sm-6, .login .col-sm-7, .login .col-sm-8, .login .col-sm-9 {
-  padding-left: 25px;
-  padding-right: 25px;
-}
-.login .col-xs-1, .col-xs-10, .login .col-xs-11, .login .col-xs-12, .login .col-xs-2, .login .col-xs-3,
-.login .col-xs-4, .login .col-xs-5, .login .col-xs-6, .login .col-xs-7, .login .col-xs-8, .login .col-xs-9 {
-  padding-left: 15px;
-  padding-right: 15px;
-}
-
-/* Buttons */
-.btn-openattic {
-  color: #ececec;
-  background-color: #288cea;
-  border-color: #288cea;
-}
-.btn-primary {
-  color: #ececec;
-  background-color: #288CEA;
-  border-color: #2172bf;
-}
-.btn-primary:hover,
-.btn-primary:focus,
-.btn-primary:active,
-.btn-primary.active,
-.open .dropdown-toggle.btn-primary {
-  color: #ececec;
-  background-color: #2582D9;
-  border-color: #2172bf;
-}
-.btn-primary:active,
-.btn-primary.active,
-.open .dropdown-toggle.btn-primary {
-  background-image: none;
-}
-.btn-primary.disabled,
-.btn-primary[disabled],
-fieldset[disabled] .btn-primary,
-.btn-primary.disabled:hover,
-.btn-primary[disabled]:hover,
-fieldset[disabled] .btn-primary:hover,
-.btn-primary.disabled:focus,
-.btn-primary[disabled]:focus,
-fieldset[disabled] .btn-primary:focus,
-.btn-primary.disabled:active,
-.btn-primary[disabled]:active,
-fieldset[disabled] .btn-primary:active,
-.btn-primary.disabled.active,
-.btn-primary[disabled].active,
-fieldset[disabled] .btn-primary.active {
-  background-color: #288CEA;
-  border-color: #2172bf;
-}
-.btn-primary .badge {
-  color: #288CEA;
-  background-color: #ececec;
-}
-.btn-primary .caret {
-  color: #ececec;
-}
-
-/* Breadcrumb */
-.breadcrumb {
-  padding: 8px 0;
-  background-color: transparent;
-  border-radius: 0;
-}
-.breadcrumb>li+li:before {
-    padding: 0 5px 0 7px;
-    color: #474544;
-    font-family: "FontAwesome";
-    content: "\f101";
-}
-.breadcrumb>li>span {
-  color: #474544;
-}
-
-/* Hyperlink */
-a {
-  color: #288cea;
-}
-a:hover,
-a:focus{
-  color: #474544;
-}
-
-/* Datatables */
-.dataTables_wrapper {
-  margin-bottom: 25px;
-}
-.dataTables_wrapper .widget-toolbar {
-  display: inline-block;
-  float: right;
-  width: auto;
-  height: 30px;
-  line-height: 28px;
-  position: relative;
-  border-left: 1px solid rgba(0,0,0,.09);
-  cursor: pointer;
-  padding: 0 8px;
-  text-align: center;
-}
-.dataTables_wrapper .dropdown-menu {
-  white-space: nowrap;
-}
-.dataTables_wrapper .dropdown-menu>li {
-  cursor: pointer;
-}
-.dataTables_wrapper .dropdown-menu>li>label {
-  width: 100%;
-  margin-bottom: 0;
-  padding-left: 20px;
-  padding-right: 20px;
-  cursor: pointer;
-}
-.dataTables_wrapper .dropdown-menu>li>label:hover {
-  background-color: #f5f5f5;
-}
-.dataTables_wrapper .dropdown-menu>li>label>input {
-  cursor: pointer;
-}
-.dataTables_wrapper th.oadatatablecheckbox {
-  width: 16px;
-}
-.dataTables_header {
-  background-color: #f6f6f6;
-  border: 1px solid #d1d1d1;
-  border-bottom: none;
-  padding: 5px;
-  position: relative;
-}
-.dataTables_header .oadatatableactions {
-  display: inline-block;
-}
-.dataTables_header .input-group {
-  float: right;
-  border-left: 1px solid rgba(0,0,0,.09);
-  padding-left: 8px;
-  width: 40%
-}
-.dataTables_header .input-group .input-group-addon {
-}
-.dataTables_header .input-group .form-control {
-  height: 30px;
-}
-.dataTables_content .progress {
-  max-height: 16px;
-}
-.dataTables_content .progress span {
-  line-height: 16px;
-}
-.dataTables_footer {
-  background-color: #ffffff;
-  border: 1px solid #d1d1d1;
-  border-top: none;
-  padding: 0;
-  overflow: hidden;
-}
-.dataTables_footer .dataTables_info {
-  float: left;
-  padding-top: 6px;
-  padding-left: 5px;
-  font-style: italic;
-}
-.dataTables_paginate {
-  background: #fafafa;
-  float: right;
-  margin: 0;
-}
-.dataTables_paginate .pagination {
-  float: left;
-  margin: 0;
-}
-.dataTables_paginate .pagination.paginate-input  {
-  line-height: 1em;
-  padding: 0.3em 0.5em;
-}
-.dataTables_paginate .pagination>li.disabled>span {
-  background: #f5f5f5;
-  border-left-color: #ececec;
-  border-right-color: #ececec;
-}
-.dataTables_paginate .pagination>li.disabled>span,
-.dataTables_paginate .pagination>li>span:focus,
-.dataTables_paginate .pagination>li>span:hover {
-  filter: progid:DXImageTransform.Microsoft.gradient(enabled=false);
-}
-.dataTables_paginate .pagination>li>span {
-  border-color: #fff #e1e1e1 #f4f4f4;
-  border-width: 0 1px;
-  font-size: 1.2em;
-  font-weight: 400;
-  padding: 4px;
-  text-align: center;
-  width: 31px;
-}
-.dataTables_paginate .pagination .last>span {
-  border-right: 0;
-}
-.oadatatable div.overlay {
-  position: absolute;
-  top: 0;
-  left: 0;
-  z-index: 10;
-  height: 100%;
-  width: 100%;
-  background-color: rgba(30, 30, 30, 0.2);
-}
-.oadatatable div.overlay-content {
-  margin: 200px auto;
-  width: 50px;
-  height: 50px;
-  background-color: rgba(30, 30, 30, 0);
-}
-
-/* Pagination */
-.pagination {
-  display: block;
-  margin: 0;
-}
-.pagination>.disabled>a,
-.pagination>.disabled>a:focus,
-.pagination>.disabled>a:hover,
-.pagination>.disabled>span,
-.pagination>.disabled>span:focus,
-.pagination>.disabled>span:hover {
-  -webkit-box-shadow: none;
-  box-shadow: none;
-  cursor: not-allowed;
-  background-image: -webkit-linear-gradient(top,#fafafa 0,#ededed 100%);
-  background-image: -o-linear-gradient(top,#fafafa 0,#ededed 100%);
-  background-image: linear-gradient(to bottom,#fafafa 0,#ededed 100%);
-}
-.pagination>.active>a,
-.pagination>.active>a:focus,
-.pagination>.active>a:hover,
-.pagination>.active>span,
-.pagination>.active>span:focus,
-.pagination>.active>span:hover,
-.pagination>.disabled>a,
-.pagination>.disabled>a:focus,
-.pagination>.disabled>a:hover,
-.pagination>.disabled>span,
-.pagination>.disabled>span:focus,
-.pagination>.disabled>span:hover,
-.pagination>li>a,
-.pagination>li>span,
-.panel-group
-.panel-heading {
-  background-repeat: repeat-x;
-  filter: progid:DXImageTransform.Microsoft.gradient(startColorstr='#fffafafa', endColorstr='#ffededed', GradientType=0);
-}
-.pagination>li>a,
-.pagination>li>span {
-  background-color: #eee;
-  background-image: -webkit-linear-gradient(top,#fafafa 0,#ededed 100%);
-  background-image: -o-linear-gradient(top,#fafafa 0,#ededed 100%);
-  background-image: linear-gradient(to bottom,#fafafa 0,#ededed 100%);
-  border-color: #b7b7b7;
-  color: #4d5258;
-  cursor: pointer;
-  font-weight: 600;
-  padding: 2px 10px;
-}
-.pagination>.active>span,
-.pagination>.active>span:focus,
-.pagination>.active>span:hover {
-  color: #288cea;
-  border-color: #fff #e1e1e1 #f4f4f4;
-  border-width: 0 1px;
-}
-
-/* Modal */
-.modal .modal-content {
-  background-color: #ececec;
-  -webkit-box-shadow: inset 0px 0px 20px 5px rgba(0,0,0,0.20);
-  -moz-box-shadow: inset 0px 0px 20px 5px rgba(0,0,0,0.20);
-  box-shadow: inset 0px 0px 20px 5px rgba(0,0,0,0.20);
-}
-.modal .modal-content .openattic-modal-header,
-.modal .modal-content .openattic-modal-content,
-.modal .modal-content .openattic-modal-footer {
-  padding: 10px 20px;
-}
-
-.modal .modal-content .openattic-modal-header span {
-  display: block;
-  font-size: 2em;
-}
-.modal .modal-content .openattic-modal-content p {
-  margin-bottom: 10px;
-}
-
-/* Table */
-table.datatable {
-  margin-bottom: 0;
-  max-width: none!important
-}
-table.dataTable thead .sorting_asc,
-table.dataTable thead .sorting_desc {
-  color: #288cea;
-}
-table.dataTable thead .sorting,
-table.dataTable thead .sorting_asc,
-table.dataTable thead .sorting_desc {
-  cursor: pointer;
-}
-table.datatable thead .sorting:after,
-table.datatable thead .sorting_asc:after,
-table.datatable thead .sorting_desc:after {
-  font-family: FontAwesome;
-  font-weight: 400;
-  height: 9px;
-  left: 10px;
-  line-height: 12px;
-  position: relative;
-  vertical-align: baseline;
-  width: 12px;
-}
-table.datatable thead .sorting:after {
-  content: "\f0dc";
-}
-table.datatable thead .sorting_asc:after {
-  content: "\f160";
-}
-table.datatable thead .sorting_desc:after {
-  content: "\f161";
-}
-.table>tbody>tr>td,
-.table>tbody>tr>th,
-.table>tfoot>tr>td,
-.table>tfoot>tr>th,
-.table>thead>tr>td,
-.table>thead>tr>th {
-  padding: 5px;
-}
-.table>tbody>tr>td>input,
-.table>tbody>tr>th>input,
-.table>tfoot>tr>td>input,
-.table>tfoot>tr>th>input,
-.table>thead>tr>td>input,
-.table>thead>tr>th>input {
-  display: block;
-}
-.table>thead {
-  background-clip: padding-box;
-  background-color: #f9f9f9;
-  background-image: -webkit-linear-gradient(top,#fafafa 0,#ededed 100%);
-  background-image: -o-linear-gradient(top,#fafafa 0,#ededed 100%);
-  background-image: linear-gradient(to bottom,#fafafa 0,#ededed 100%);
-  background-repeat: repeat-x;
-  filter: progid:DXImageTransform.Microsoft.gradient(startColorstr='#fffafafa', endColorstr='#ffededed', GradientType=0);
-}
-.table-bordered,
-.table-bordered>tbody>tr>td,
-.table-bordered>tbody>tr>th,
-.table-bordered>tfoot>tr>td,
-.table-bordered>tfoot>tr>th,
-.table-bordered>thead>tr>td,
-.table-bordered>thead>tr>th {
-  border: 1px solid #d1d1d1;
-}
-.table-striped>tbody>tr:nth-of-type(odd) {
-    background-color: #ffffff;
-}
-.table-striped>tbody>tr:nth-of-type(even) {
-    background-color: #f6f6f6;
-}
-.table-responsive {
-  overflow-x: auto;
-  margin-bottom: 0;
-  min-height: .01%;
-<<<<<<< HEAD
-}
-
-/* Panel */
-.panel .panel-toolbar {
-  float: right;
-}
-.panel .panel-toolbar div {
-  display: inline-block;
-}
-.panel .panel-toolbar>a,
-.panel .panel-toolbar>.dropdown>a {
-  padding-left: 5px;
-}
-
-/* Widgets */
-.widget {
-  margin: 0 1em 1em 0;
-  background-color: #fff;
-  border: 1px solid #d4d4d4;
-  border-radius: 0px;
-  position: relative;
-  height: 100%;
-}
-.widget .widget-header {
-  overflow: hidden;
-}
-.widget .widget-content {
-  padding: .4em;
-  overflow: hidden;
-}
-.widget .widget-ew-resizer {
-  position: absolute;
-  width: 5px;
-  right: -2px;
-  height: 100%;
-  top: 0;
-  cursor: ew-resize;
-}
-.widget .widget-resizer-marquee{
-  box-shadow: inset 0 0 0 1px rgba(0,0,0,.5);
-  position:absolute;
-  top:0;
-  left:0;
-  z-index:2
-}
-
-/* Easy Pie Chart */
-.easy-pie-chart {
-    display: inline-block;
-    position: relative;
-    vertical-align: middle;
-}
-.easy-pie-chart .percent {
-    color: #444;
-    display: block;
-    font-size: 12px;
-    font-weight: 700;
-    margin-top: -10px;
-    position: absolute;
-    top: 50%;
-    width: 100%;
-    text-align: center;
-}
-.easy-pie-title {
-    display: inline-block;
-    margin: 10px 6px 0;
-    font-size: 12px;
-    font-weight: 400;
-    text-transform: uppercase;
-    width: 100px;
-    height: 19px;
-    text-overflow: ellipsis;
-    white-space: nowrap;
-    overflow: hidden;
-}
-.smaller-stat span.label {
-    width: 40px;
-    display: block;
-    text-align: left;
-    opacity: .5;
-    cursor: default;
-}
-
-/* Trees */
-.tree {
-  min-height: 20px;
-  -webkit-border-radius: 4px;
-  -moz-border-radius: 4px;
-  border-radius: 4px;
-}
-.tree>ul {
-  padding-left: 0;
-}
-.tree ul ul {
-  padding-left: 34px;
-  padding-top: 10px;
-}
-.tree li {
-  list-style-type: none;
-  margin: 0;
-  padding: 5px;
-  position: relative;
-}
-.tree li span {
-  -moz-border-radius: 5px;
-  -webkit-border-radius: 5px;
-  border: 1px dotted #999;
-  border-radius: 5px;
-  display: inline-block;
-  padding: 3px 8px;
-  text-decoration: none;
-  -webkit-transition: color .2s ease .1s,background-color .2s ease .1s,border-color .3s ease .2s;
-  -moz-transition: color .2s ease .1s,background-color .2s ease .1s,border-color .3s ease .2s;
-  -o-transition: color .2s ease .1s,background-color .2s ease .1s,border-color .3s ease .2s;
-  transition: color .2s ease .1s,background-color .2s ease .1s,border-color .3s ease .2s;
-}
-.tree>ul>li::after,
-.tree>ul>li:before {
-  border: 0;
-}
-.tree li:after,
-.tree li:before {
-  content: '';
-  left: -20px;
-  position: absolute;
-  right: auto;
-}
-.tree li:before {
-  border-left: 1px solid #999;
-  bottom: 50px;
-  height: 100%;
-  top: -11px;
-  width: 1px;
-  -webkit-transition: "border-color 0.1s ease 0.1s";
-  -moz-transition: "border-color 0.1s ease 0.1s";
-  -o-transition: "border-color 0.1s ease 0.1s";
-  transition: "border-color 0.1s ease 0.1s";
-}
-.tree li:after {
-  border-top: 1px solid #999;
-  height: 20px;
-  top: 18px;
-  width: 25px;
-}
-.tree li:last-child::before {
-  height: 30px;
-}
-
-/* Tag Form */
-.tag-form label {
-  display: block;
-  margin-bottom: 6px;
-  line-height: 19px;
-  font-weight: 400;
-  font-size: 13px;
-  color: #333;
-  text-align: left;
-  white-space: normal;
-}
-
-/* ApiRecorder */
-.apirecorder {
-  resize: none;
-  width:100%;
-}
-
-/* Graph */
-.panel-body.graph {
-  text-align: center;
-}
-
-/* Statistics */
-.statistics-content {
-  margin: 0 -20px;
-}
-
-/* Fix */
-a {
-  cursor: pointer;
-}
-.panel-body h2:first-child {
-  margin-top: 0;
-}
-.actions {
-  padding-bottom: 10px;
-}
-.pull-left {
-  float: left;
-}
-=======
-}
-
->>>>>>> 5cd4607e
+/* Basics */
+html,
+body {
+  height: 100%;
+  font-size: 12px;
+}
+.full-height {
+  height: 100%;
+}
+.vertical-align {
+  display: flex;
+  align-items: center;
+}
+.loading {
+  position: absolute;
+  top: 50%;
+  left: 50%;
+}
+
+/* Grid */
+.container,
+.container-fluid {
+  padding-left: 20px;
+  padding-right: 20px;
+}
+.row {
+  margin-left: -20px;
+  margin-right: -20px;
+}
+.col-lg-1, .col-lg-10, .col-lg-11, .col-lg-12, .col-lg-2, .col-lg-3, .col-lg-4, .col-lg-5, .col-lg-6, .col-lg-7, .col-lg-8, .col-lg-9,
+.col-md-1, .col-md-10, .col-md-11, .col-md-12, .col-md-2, .col-md-3, .col-md-4, .col-md-5, .col-md-6, .col-md-7, .col-md-8, .col-md-9,
+.col-sm-1, .col-sm-10, .col-sm-11, .col-sm-12, .col-sm-2, .col-sm-3, .col-sm-4, .col-sm-5, .col-sm-6, .col-sm-7, .col-sm-8, .col-sm-9,
+.col-xs-1, .col-xs-10, .col-xs-11, .col-xs-12, .col-xs-2, .col-xs-3, .col-xs-4, .col-xs-5, .col-xs-6, .col-xs-7, .col-xs-8, .col-xs-9 {
+  padding-left: 20px;
+  padding-right: 20px;
+}
+
+/* Branding */
+.navbar-openattic .navbar-brand,
+.navbar-openattic .navbar-brand:hover{
+  color: #ececec;
+  height: auto;
+  margin: 15px 0 15px 20px;
+  padding: 0;
+  -webkit-align-self: flex-start;
+  align-self: flex-start;
+}
+.navbar-openattic .navbar-brand>img {
+  height: 25px;
+}
+
+/* Navbar */
+.navbar-openattic {
+  margin-bottom: 0;
+  background: #474544;
+  border: 0;
+  border-radius: 0;
+  border-top: 4px solid #288cea;
+  font-size: 1.2em;
+}
+.navbar-openattic .navbar-header {
+  display: flex;
+  float: none;
+}
+.navbar-openattic .navbar-toggle {
+  margin-left: auto;
+  border: 0;
+}
+.navbar-openattic .navbar-toggle:focus,
+.navbar-openattic .navbar-toggle:hover {
+  background-color: transparent;
+  outline: 0;
+}
+.navbar-openattic .navbar-toggle .icon-bar {
+  background-color: #ececec;
+}
+.navbar-openattic .navbar-toggle:focus .icon-bar,
+.navbar-openattic .navbar-toggle:hover .icon-bar {
+  -webkit-box-shadow: 0 0 3px #fff;
+  box-shadow: 0 0 3px #fff;
+}
+.navbar-openattic .navbar-collapse {
+  padding: 0;
+}
+.navbar-openattic .navbar-nav>li>a {
+  color: #ececec;
+  line-height: 1;
+  padding: 10px 20px;
+}
+.navbar-openattic .navbar-nav>li>a:focus,
+.navbar-openattic .navbar-nav>li>a:hover {
+  color: #ececec;
+}
+.navbar-openattic .navbar-nav>li>a:hover {
+  background-color: #505050;
+}
+.navbar-openattic .navbar-nav>.open>a,
+.navbar-openattic .navbar-nav>.open>a:hover,
+.navbar-openattic .navbar-nav>.open>a:focus {
+  color: #ececec;
+  border-color: transparent;
+  background-color: transparent;
+}
+.navbar-openattic .navbar-primary>li>a {
+  border: 0;
+}
+.navbar-openattic .navbar-primary>.active>a,
+.navbar-openattic .navbar-primary>.active>a:hover,
+.navbar-openattic .navbar-primary>.active>a:focus {
+  color: #ececec;
+  background-color: #288cea;
+  border: 0;
+}
+.navbar-openattic .navbar-utility a,
+.navbar-openattic .navbar-utility .fa{
+  font-size: 1.0em;
+}
+.navbar-openattic .navbar-utility>.active>a {
+  color: #ececec;
+  background-color: #505050;
+}
+@media (min-width: 768px) {
+  .navbar-openattic .navbar-primary>li>a {
+    border-bottom: 4px solid transparent;
+  }
+  .navbar-openattic .navbar-primary>.active>a,
+  .navbar-openattic .navbar-primary>.active>a:hover,
+  .navbar-openattic .navbar-primary>.active>a:focus {
+    background-color: transparent;
+    border-bottom: 4px solid #288cea;
+  }
+  .navbar-openattic .navbar-utility {
+    border-bottom: 0;
+    font-size: 11px;
+    position: absolute;
+    right: 0;
+    top: 0;
+  }
+}
+@media (max-width: 767px) {
+  .navbar-openattic .navbar-nav {
+    margin: 0;
+  }
+  .navbar-openattic .navbar-collapse,
+  .navbar-openattic .navbar-form {
+    border-color: #ececec;
+  }
+  .navbar-openattic .navbar-collapse {
+    padding: 0;
+  }
+  .navbar-nav .open .dropdown-menu {
+    padding-top: 0;
+    padding-bottom: 0;
+    background-color: #505050;
+  }
+  .navbar-nav .open .dropdown-menu .dropdown-header,
+  .navbar-nav .open .dropdown-menu>li>a {
+    padding: 5px 15px 5px 35px;
+  }
+  .navbar-openattic .navbar-nav .open .dropdown-menu>li>a {
+    color: #ececec;
+  }
+  .navbar-openattic .navbar-nav .open .dropdown-menu>.active>a {
+    color: #ececec;
+    background-color: #288cea;
+  }
+  .navbar-openattic .navbar-nav>li>a:hover {
+    background-color: #288cea;
+  }
+  .navbar-openattic .navbar-utility {
+    border-top: 1px solid #ececec;
+  }
+  .navbar-openattic .navbar-primary>.active>a,
+  .navbar-openattic .navbar-primary>.active>a:hover,
+  .navbar-openattic .navbar-primary>.active>a:focus {
+    background-color: #288cea;
+  }
+}
+
+/* Navs */
+.nav-tabs {
+  margin-bottom: 15px;
+}
+.nav-tabs-openattic {
+  margin-top: -15px;
+  margin-bottom: 15px;
+}
+.nav-tabs-openattic>li>a {
+  padding: 7px 15px 4px 15px;
+}
+.nav-tabs-openattic>li.active>a,
+.nav-tabs-openattic>li.active>a:active,
+.nav-tabs-openattic>li.active>a:focus,
+.nav-tabs-openattic>li.active>a:hover {
+  border: 0!important;
+  border-bottom: 3px solid #288cea!important;
+}
+
+/* Dropdown */
+.dropdown-menu {
+  min-width: 50px;
+}
+.dropdown-menu>li>a {
+  color: #474544;
+  cursor: pointer;
+}
+.dropdown-menu>.active>a {
+  color: #ececec;
+  background-color: #288cea;
+}
+
+/* Caret */
+.caret {
+  color: #288cea;
+}
+
+/* Login */
+.login {
+  height: 100%;
+}
+.login .icon-bar {
+  position: absolute;
+  margin: 0;
+  padding: 0;
+  bottom: 10px;
+  left: 10px;
+}
+.login .icon-bar>a {
+  color: #ececec;
+  text-decoration: none;
+}
+.login .icon-bar>a .fa-dark {
+  color: #474544;
+}
+.login .row {
+  color: #ececec;
+  background-color: #474544;
+}
+.login h1 {
+  margin-top: 0;
+  margin-bottom: 30px;
+}
+.login .form-control {
+  color: #ececec;
+  background-color: #555555;
+}
+.login .col-lg-1, .login .col-lg-10, .login .col-lg-11, .login .col-lg-12, .login .col-lg-2, .login .col-lg-3,
+.login .col-lg-4, .login .col-lg-5, .login .col-lg-6, .login .col-lg-7, .login .col-lg-8, .login .col-lg-9 {
+  padding-left: 35px;
+  padding-right: 35px;
+}
+.login .col-md-1, .login .col-md-10, .login .col-md-11, .login .col-md-12, .login .col-md-2, .login .col-md-3,
+.login .col-md-4, .login .col-md-5, .login .col-md-6, .login .col-md-7, .login .col-md-8, .login .col-md-9 {
+  padding-left: 30px;
+  padding-right: 30px;
+}
+.login .col-sm-1, .login .col-sm-10, .login .col-sm-11, .login .col-sm-12, .login .col-sm-2, .login .col-sm-3,
+.login .col-sm-4, .login .col-sm-5, .login .col-sm-6, .login .col-sm-7, .login .col-sm-8, .login .col-sm-9 {
+  padding-left: 25px;
+  padding-right: 25px;
+}
+.login .col-xs-1, .col-xs-10, .login .col-xs-11, .login .col-xs-12, .login .col-xs-2, .login .col-xs-3,
+.login .col-xs-4, .login .col-xs-5, .login .col-xs-6, .login .col-xs-7, .login .col-xs-8, .login .col-xs-9 {
+  padding-left: 15px;
+  padding-right: 15px;
+}
+
+/* Buttons */
+.btn-openattic {
+  color: #ececec;
+  background-color: #288cea;
+  border-color: #288cea;
+}
+.btn-primary {
+  color: #ececec;
+  background-color: #288CEA;
+  border-color: #2172bf;
+}
+.btn-primary:hover,
+.btn-primary:focus,
+.btn-primary:active,
+.btn-primary.active,
+.open .dropdown-toggle.btn-primary {
+  color: #ececec;
+  background-color: #2582D9;
+  border-color: #2172bf;
+}
+.btn-primary:active,
+.btn-primary.active,
+.open .dropdown-toggle.btn-primary {
+  background-image: none;
+}
+.btn-primary.disabled,
+.btn-primary[disabled],
+fieldset[disabled] .btn-primary,
+.btn-primary.disabled:hover,
+.btn-primary[disabled]:hover,
+fieldset[disabled] .btn-primary:hover,
+.btn-primary.disabled:focus,
+.btn-primary[disabled]:focus,
+fieldset[disabled] .btn-primary:focus,
+.btn-primary.disabled:active,
+.btn-primary[disabled]:active,
+fieldset[disabled] .btn-primary:active,
+.btn-primary.disabled.active,
+.btn-primary[disabled].active,
+fieldset[disabled] .btn-primary.active {
+  background-color: #288CEA;
+  border-color: #2172bf;
+}
+.btn-primary .badge {
+  color: #288CEA;
+  background-color: #ececec;
+}
+.btn-primary .caret {
+  color: #ececec;
+}
+
+/* Breadcrumb */
+.breadcrumb {
+  padding: 8px 0;
+  background-color: transparent;
+  border-radius: 0;
+}
+.breadcrumb>li+li:before {
+    padding: 0 5px 0 7px;
+    color: #474544;
+    font-family: "FontAwesome";
+    content: "\f101";
+}
+.breadcrumb>li>span {
+  color: #474544;
+}
+
+/* Hyperlink */
+a {
+  color: #288cea;
+}
+a:hover,
+a:focus{
+  color: #474544;
+}
+
+/* Datatables */
+.dataTables_wrapper {
+  margin-bottom: 25px;
+}
+.dataTables_wrapper .widget-toolbar {
+  display: inline-block;
+  float: right;
+  width: auto;
+  height: 30px;
+  line-height: 28px;
+  position: relative;
+  border-left: 1px solid rgba(0,0,0,.09);
+  cursor: pointer;
+  padding: 0 8px;
+  text-align: center;
+}
+.dataTables_wrapper .dropdown-menu {
+  white-space: nowrap;
+}
+.dataTables_wrapper .dropdown-menu>li {
+  cursor: pointer;
+}
+.dataTables_wrapper .dropdown-menu>li>label {
+  width: 100%;
+  margin-bottom: 0;
+  padding-left: 20px;
+  padding-right: 20px;
+  cursor: pointer;
+}
+.dataTables_wrapper .dropdown-menu>li>label:hover {
+  background-color: #f5f5f5;
+}
+.dataTables_wrapper .dropdown-menu>li>label>input {
+  cursor: pointer;
+}
+.dataTables_wrapper th.oadatatablecheckbox {
+  width: 16px;
+}
+.dataTables_header {
+  background-color: #f6f6f6;
+  border: 1px solid #d1d1d1;
+  border-bottom: none;
+  padding: 5px;
+  position: relative;
+}
+.dataTables_header .oadatatableactions {
+  display: inline-block;
+}
+.dataTables_header .input-group {
+  float: right;
+  border-left: 1px solid rgba(0,0,0,.09);
+  padding-left: 8px;
+  width: 40%
+}
+.dataTables_header .input-group .input-group-addon {
+}
+.dataTables_header .input-group .form-control {
+  height: 30px;
+}
+.dataTables_content .progress {
+  max-height: 16px;
+}
+.dataTables_content .progress span {
+  line-height: 16px;
+}
+.dataTables_footer {
+  background-color: #ffffff;
+  border: 1px solid #d1d1d1;
+  border-top: none;
+  padding: 0;
+  overflow: hidden;
+}
+.dataTables_footer .dataTables_info {
+  float: left;
+  padding-top: 6px;
+  padding-left: 5px;
+  font-style: italic;
+}
+.dataTables_paginate {
+  background: #fafafa;
+  float: right;
+  margin: 0;
+}
+.dataTables_paginate .pagination {
+  float: left;
+  margin: 0;
+}
+.dataTables_paginate .pagination.paginate-input  {
+  line-height: 1em;
+  padding: 0.3em 0.5em;
+}
+.dataTables_paginate .pagination>li.disabled>span {
+  background: #f5f5f5;
+  border-left-color: #ececec;
+  border-right-color: #ececec;
+}
+.dataTables_paginate .pagination>li.disabled>span,
+.dataTables_paginate .pagination>li>span:focus,
+.dataTables_paginate .pagination>li>span:hover {
+  filter: progid:DXImageTransform.Microsoft.gradient(enabled=false);
+}
+.dataTables_paginate .pagination>li>span {
+  border-color: #fff #e1e1e1 #f4f4f4;
+  border-width: 0 1px;
+  font-size: 1.2em;
+  font-weight: 400;
+  padding: 4px;
+  text-align: center;
+  width: 31px;
+}
+.dataTables_paginate .pagination .last>span {
+  border-right: 0;
+}
+.oadatatable div.overlay {
+  position: absolute;
+  top: 0;
+  left: 0;
+  z-index: 10;
+  height: 100%;
+  width: 100%;
+  background-color: rgba(30, 30, 30, 0.2);
+}
+.oadatatable div.overlay-content {
+  margin: 200px auto;
+  width: 50px;
+  height: 50px;
+  background-color: rgba(30, 30, 30, 0);
+}
+
+/* Pagination */
+.pagination {
+  display: block;
+  margin: 0;
+}
+.pagination>.disabled>a,
+.pagination>.disabled>a:focus,
+.pagination>.disabled>a:hover,
+.pagination>.disabled>span,
+.pagination>.disabled>span:focus,
+.pagination>.disabled>span:hover {
+  -webkit-box-shadow: none;
+  box-shadow: none;
+  cursor: not-allowed;
+  background-image: -webkit-linear-gradient(top,#fafafa 0,#ededed 100%);
+  background-image: -o-linear-gradient(top,#fafafa 0,#ededed 100%);
+  background-image: linear-gradient(to bottom,#fafafa 0,#ededed 100%);
+}
+.pagination>.active>a,
+.pagination>.active>a:focus,
+.pagination>.active>a:hover,
+.pagination>.active>span,
+.pagination>.active>span:focus,
+.pagination>.active>span:hover,
+.pagination>.disabled>a,
+.pagination>.disabled>a:focus,
+.pagination>.disabled>a:hover,
+.pagination>.disabled>span,
+.pagination>.disabled>span:focus,
+.pagination>.disabled>span:hover,
+.pagination>li>a,
+.pagination>li>span,
+.panel-group
+.panel-heading {
+  background-repeat: repeat-x;
+  filter: progid:DXImageTransform.Microsoft.gradient(startColorstr='#fffafafa', endColorstr='#ffededed', GradientType=0);
+}
+.pagination>li>a,
+.pagination>li>span {
+  background-color: #eee;
+  background-image: -webkit-linear-gradient(top,#fafafa 0,#ededed 100%);
+  background-image: -o-linear-gradient(top,#fafafa 0,#ededed 100%);
+  background-image: linear-gradient(to bottom,#fafafa 0,#ededed 100%);
+  border-color: #b7b7b7;
+  color: #4d5258;
+  cursor: pointer;
+  font-weight: 600;
+  padding: 2px 10px;
+}
+.pagination>.active>span,
+.pagination>.active>span:focus,
+.pagination>.active>span:hover {
+  color: #288cea;
+  border-color: #fff #e1e1e1 #f4f4f4;
+  border-width: 0 1px;
+}
+
+/* Modal */
+.modal .modal-content {
+  background-color: #ececec;
+  -webkit-box-shadow: inset 0px 0px 20px 5px rgba(0,0,0,0.20);
+  -moz-box-shadow: inset 0px 0px 20px 5px rgba(0,0,0,0.20);
+  box-shadow: inset 0px 0px 20px 5px rgba(0,0,0,0.20);
+}
+.modal .modal-content .openattic-modal-header,
+.modal .modal-content .openattic-modal-content,
+.modal .modal-content .openattic-modal-footer {
+  padding: 10px 20px;
+}
+
+.modal .modal-content .openattic-modal-header span {
+  display: block;
+  font-size: 2em;
+}
+.modal .modal-content .openattic-modal-content p {
+  margin-bottom: 10px;
+}
+
+/* Table */
+table.datatable {
+  margin-bottom: 0;
+  max-width: none!important
+}
+table.dataTable thead .sorting_asc,
+table.dataTable thead .sorting_desc {
+  color: #288cea;
+}
+table.dataTable thead .sorting,
+table.dataTable thead .sorting_asc,
+table.dataTable thead .sorting_desc {
+  cursor: pointer;
+}
+table.datatable thead .sorting:after,
+table.datatable thead .sorting_asc:after,
+table.datatable thead .sorting_desc:after {
+  font-family: FontAwesome;
+  font-weight: 400;
+  height: 9px;
+  left: 10px;
+  line-height: 12px;
+  position: relative;
+  vertical-align: baseline;
+  width: 12px;
+}
+table.datatable thead .sorting:after {
+  content: "\f0dc";
+}
+table.datatable thead .sorting_asc:after {
+  content: "\f160";
+}
+table.datatable thead .sorting_desc:after {
+  content: "\f161";
+}
+.table>tbody>tr>td,
+.table>tbody>tr>th,
+.table>tfoot>tr>td,
+.table>tfoot>tr>th,
+.table>thead>tr>td,
+.table>thead>tr>th {
+  padding: 5px;
+}
+.table>tbody>tr>td>input,
+.table>tbody>tr>th>input,
+.table>tfoot>tr>td>input,
+.table>tfoot>tr>th>input,
+.table>thead>tr>td>input,
+.table>thead>tr>th>input {
+  display: block;
+}
+.table>thead {
+  background-clip: padding-box;
+  background-color: #f9f9f9;
+  background-image: -webkit-linear-gradient(top,#fafafa 0,#ededed 100%);
+  background-image: -o-linear-gradient(top,#fafafa 0,#ededed 100%);
+  background-image: linear-gradient(to bottom,#fafafa 0,#ededed 100%);
+  background-repeat: repeat-x;
+  filter: progid:DXImageTransform.Microsoft.gradient(startColorstr='#fffafafa', endColorstr='#ffededed', GradientType=0);
+}
+.table-bordered,
+.table-bordered>tbody>tr>td,
+.table-bordered>tbody>tr>th,
+.table-bordered>tfoot>tr>td,
+.table-bordered>tfoot>tr>th,
+.table-bordered>thead>tr>td,
+.table-bordered>thead>tr>th {
+  border: 1px solid #d1d1d1;
+}
+.table-striped>tbody>tr:nth-of-type(odd) {
+    background-color: #ffffff;
+}
+.table-striped>tbody>tr:nth-of-type(even) {
+    background-color: #f6f6f6;
+}
+.table-responsive {
+  overflow-x: auto;
+  margin-bottom: 0;
+  min-height: .01%;
+}
+
+/* Panel */
+.panel .panel-toolbar {
+  float: right;
+}
+.panel .panel-toolbar div {
+  display: inline-block;
+}
+.panel .panel-toolbar>a,
+.panel .panel-toolbar>.dropdown>a {
+  padding-left: 5px;
+}
+
+/* Widgets */
+.widget {
+  margin: 0 1em 1em 0;
+  background-color: #fff;
+  border: 1px solid #d4d4d4;
+  border-radius: 0px;
+  position: relative;
+  height: 100%;
+}
+.widget .widget-header {
+  overflow: hidden;
+}
+.widget .widget-content {
+  padding: .4em;
+  overflow: hidden;
+}
+.widget .widget-ew-resizer {
+  position: absolute;
+  width: 5px;
+  right: -2px;
+  height: 100%;
+  top: 0;
+  cursor: ew-resize;
+}
+.widget .widget-resizer-marquee{
+  box-shadow: inset 0 0 0 1px rgba(0,0,0,.5);
+  position:absolute;
+  top:0;
+  left:0;
+  z-index:2
+}
+
+/* Easy Pie Chart */
+.easy-pie-chart {
+    display: inline-block;
+    position: relative;
+    vertical-align: middle;
+}
+.easy-pie-chart .percent {
+    color: #444;
+    display: block;
+    font-size: 12px;
+    font-weight: 700;
+    margin-top: -10px;
+    position: absolute;
+    top: 50%;
+    width: 100%;
+    text-align: center;
+}
+.easy-pie-title {
+    display: inline-block;
+    margin: 10px 6px 0;
+    font-size: 12px;
+    font-weight: 400;
+    text-transform: uppercase;
+    width: 100px;
+    height: 19px;
+    text-overflow: ellipsis;
+    white-space: nowrap;
+    overflow: hidden;
+}
+.smaller-stat span.label {
+    width: 40px;
+    display: block;
+    text-align: left;
+    opacity: .5;
+    cursor: default;
+}
+
+/* Trees */
+.tree {
+  min-height: 20px;
+  -webkit-border-radius: 4px;
+  -moz-border-radius: 4px;
+  border-radius: 4px;
+}
+.tree>ul {
+  padding-left: 0;
+}
+.tree ul ul {
+  padding-left: 34px;
+  padding-top: 10px;
+}
+.tree li {
+  list-style-type: none;
+  margin: 0;
+  padding: 5px;
+  position: relative;
+}
+.tree li span {
+  -moz-border-radius: 5px;
+  -webkit-border-radius: 5px;
+  border: 1px dotted #999;
+  border-radius: 5px;
+  display: inline-block;
+  padding: 3px 8px;
+  text-decoration: none;
+  -webkit-transition: color .2s ease .1s,background-color .2s ease .1s,border-color .3s ease .2s;
+  -moz-transition: color .2s ease .1s,background-color .2s ease .1s,border-color .3s ease .2s;
+  -o-transition: color .2s ease .1s,background-color .2s ease .1s,border-color .3s ease .2s;
+  transition: color .2s ease .1s,background-color .2s ease .1s,border-color .3s ease .2s;
+}
+.tree>ul>li::after,
+.tree>ul>li:before {
+  border: 0;
+}
+.tree li:after,
+.tree li:before {
+  content: '';
+  left: -20px;
+  position: absolute;
+  right: auto;
+}
+.tree li:before {
+  border-left: 1px solid #999;
+  bottom: 50px;
+  height: 100%;
+  top: -11px;
+  width: 1px;
+  -webkit-transition: "border-color 0.1s ease 0.1s";
+  -moz-transition: "border-color 0.1s ease 0.1s";
+  -o-transition: "border-color 0.1s ease 0.1s";
+  transition: "border-color 0.1s ease 0.1s";
+}
+.tree li:after {
+  border-top: 1px solid #999;
+  height: 20px;
+  top: 18px;
+  width: 25px;
+}
+.tree li:last-child::before {
+  height: 30px;
+}
+
+/* Tag Form */
+.tag-form label {
+  display: block;
+  margin-bottom: 6px;
+  line-height: 19px;
+  font-weight: 400;
+  font-size: 13px;
+  color: #333;
+  text-align: left;
+  white-space: normal;
+}
+
+/* ApiRecorder */
+.apirecorder {
+  resize: none;
+  width:100%;
+}
+
+/* Graph */
+.panel-body.graph {
+  text-align: center;
+}
+
+/* Statistics */
+.statistics-content {
+  margin: 0 -20px;
+}
+
+/* Fix */
+a {
+  cursor: pointer;
+}
+.panel-body h2:first-child {
+  margin-top: 0;
+}
+.actions {
+  padding-bottom: 10px;
+}
+.pull-left {
+  float: left;
+}