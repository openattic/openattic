<div class="col-xs-12 col-sm-12 col-md-8 col-md-offset-2 col-lg-6 col-lg-offset-3">
    <form name="loginForm" ng-submit="login()" novalidate>
        <div class="panel panel-default">
            <div class="panel-heading">
                <div class="panel-title">Sign In</div>
            </div>
            <div class="panel-body">
                <fieldset>
                    <div class="form-group" ng-class="{'has-error': (submitted || loginForm.username.$dirty)
                    && loginForm.username.$invalid}">
                        <div class="input-group">
<<<<<<< HEAD
                            <span class="input-group-addon"><i class="fa fa-user fa-fw"></i></span>
                            <input class="form-control" ng-model="username" name="username" type="text"
=======
                            <span class="input-group-addon"><i class="fa fa-user"></i></span>
                            <input class="form-control" ng-model="username" name="username" type="text" auto-focus
>>>>>>> 1769ce91
                                   placeholder="Username..." required>
                        </div>
                        <span class="help-block tc_usernameRequired" ng-show="(submitted || loginForm.username.$dirty)
                              && loginForm.username.$error.required" ng-bind="fieldRequired">
                        </span>
                    </div>
                    <div class="form-group" ng-class="{'has-error': (submitted || loginForm.password.$dirty)
                         && loginForm.password.$invalid}">
                        <div class="input-group">
                            <span class="input-group-addon"><i class="fa fa-key fa-fw"></i></span>
                            <input class="form-control" ng-model="password" name="password" type="password"
                                   placeholder="Password..." required>
                        </div>
                        <span class="help-block tc_passwdRequired" ng-show="(submitted || loginForm.password.$dirty)
                              && loginForm.password.$error.required" ng-bind="fieldRequired">
                        </span>
                    </div>
                </fieldset>
                <span class="errorbox" ng-show="submitted && loginFailed && (!loginForm.username.$error.required && !loginForm.password.$error.required)" ng-bind="correctInput">
                </span>
            </div>
            <div class="panel-footer">
                <div class="pull-right" style="padding: 6px">
                    <input type="submit" class="btn btn-primary" value="Sign In">
                </div>
                <div class="clearfix"></div>
            </div>
        </div>
    </form>
</div><|MERGE_RESOLUTION|>--- conflicted
+++ resolved
@@ -9,13 +9,8 @@
                     <div class="form-group" ng-class="{'has-error': (submitted || loginForm.username.$dirty)
                     && loginForm.username.$invalid}">
                         <div class="input-group">
-<<<<<<< HEAD
                             <span class="input-group-addon"><i class="fa fa-user fa-fw"></i></span>
-                            <input class="form-control" ng-model="username" name="username" type="text"
-=======
-                            <span class="input-group-addon"><i class="fa fa-user"></i></span>
                             <input class="form-control" ng-model="username" name="username" type="text" auto-focus
->>>>>>> 1769ce91
                                    placeholder="Username..." required>
                         </div>
                         <span class="help-block tc_usernameRequired" ng-show="(submitted || loginForm.username.$dirty)
