<<<<<<< HEAD
<div class="panel panel-default" ng-if="!selection.item.error">
=======
<div class="panel panel-default" ng-if="!selection.item.detail">
>>>>>>> 3466a0d8
    <div class="panel-heading">
        <h3 class="panel-title">Status of {{selection.item.name}}</h3>
    </div>
    <div class="panel-body">
        <h2 ng-bind="selection.item.status.text"></h2>
        <ul>
            <li ng-repeat="(flag, desc) in selection.item.status.flags" ng-bind="desc"></li>
        </ul>
        <div ng-show="selection.item.usage.steal > 0">
            <h2>Stolen space</h2>
            <p>
                The volume reports stolen space. This means that storage capacity which should be available for use in this volume
                is instead used elsewhere. Depending on the volume type, examples may be:
            </p>
            <ul>
                <li>Redundancy and/or parity for data recovery after a disk failure.</li>
                <li>Space used by other volumes in the same pool if the pool is overcommitted.</li>
                <li>Space used for snapshots.</li>
                <li>Snapshots limiting the maximum amount of data that can be written to the volume.</li>
            </ul>
        </div>
    </div>
</div>
<<<<<<< HEAD
<div class="alert alert-danger" role="alert" ng-if="selection.item.error">
    <i class="fa fa-exclamation-triangle"></i> {{selection.item.error}}
=======
<div class="alert alert-danger" role="alert" ng-if="selection.item.detail">
    <i class="fa fa-exclamation-triangle"></i> {{selection.item.detail}}
>>>>>>> 3466a0d8
</div><|MERGE_RESOLUTION|>--- conflicted
+++ resolved
@@ -1,8 +1,4 @@
-<<<<<<< HEAD
-<div class="panel panel-default" ng-if="!selection.item.error">
-=======
 <div class="panel panel-default" ng-if="!selection.item.detail">
->>>>>>> 3466a0d8
     <div class="panel-heading">
         <h3 class="panel-title">Status of {{selection.item.name}}</h3>
     </div>
@@ -26,11 +22,6 @@
         </div>
     </div>
 </div>
-<<<<<<< HEAD
-<div class="alert alert-danger" role="alert" ng-if="selection.item.error">
-    <i class="fa fa-exclamation-triangle"></i> {{selection.item.error}}
-=======
 <div class="alert alert-danger" role="alert" ng-if="selection.item.detail">
     <i class="fa fa-exclamation-triangle"></i> {{selection.item.detail}}
->>>>>>> 3466a0d8
 </div>