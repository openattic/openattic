--- conflicted
+++ resolved
@@ -1,8 +1,4 @@
-<<<<<<< HEAD
-<div ng-if="!selection.item.error">
-=======
 <div ng-if="!selection.item.detail">
->>>>>>> 3466a0d8
     <h2 ng-bind="selection.item.status.text"></h2>
     <ul>
         <li ng-repeat="(flag, desc) in selection.item.status.flags" ng-bind="desc"></li>
@@ -21,11 +17,6 @@
         </ul>
     </div>
 </div>
-<<<<<<< HEAD
-<div class="alert alert-danger" role="alert" ng-if="selection.item.error">
-    <i class="fa fa-exclamation-triangle"></i> {{selection.item.error}}
-=======
 <div class="alert alert-danger" role="alert" ng-if="selection.item.detail">
     <i class="fa fa-exclamation-triangle"></i> {{selection.item.detail}}
->>>>>>> 3466a0d8
 </div>