/**
 *
 * @source: http://bitbucket.org/openattic/openattic
 *
 * @licstart  The following is the entire license notice for the
 *  JavaScript code in this page.
 *
 * Copyright (C) 2011-2016, it-novum GmbH <community@openattic.org>
 *
 *
 * The JavaScript code in this page is free software: you can
 * redistribute it and/or modify it under the terms of the GNU
 * General Public License as published by the Free Software
 * Foundation; version 2.
 *
 * This package is distributed in the hope that it will be useful,
 * but WITHOUT ANY WARRANTY; without even the implied warranty of
 * MERCHANTABILITY or FITNESS FOR A PARTICULAR PURPOSE.  See the
 * GNU General Public License for more details.
 *
 * As additional permission under GNU GPL version 2 section 3, you
 * may distribute non-source (e.g., minimized or compacted) forms of
 * that code without the copy of the GNU GPL normally required by
 * section 1, provided you include this license notice and a URL
 * through which recipients can access the Corresponding Source.
 *
 * @licend  The above is the entire license notice
 * for the JavaScript code in this page.
 *
 */
"use strict";

var app = angular.module("openattic.cephRbd");
app.controller("RbdFormCtrl", function ($scope, $state, $stateParams, cephRbdService, cephPoolsService,
    SizeParserService, $filter, Notification, cephClusterService) {
  $scope.submitted = false;
  $scope.rbd = {
    name: "",
    size: 0,
    pool: -1,
    old_format: true,
    obj_size: 4194304
  };

  $scope.data = {
    cluster: null,
    pool: null,
    features: {
      "deep-flatten": {
        checked: true,
        disabled: false
      },
      "layering": {
        checked: true,
        disabled: false
      },
      "stripingv2": {
        checked: false,
        disabled: true
      },
      "exclusive-lock": {
        checked: true,
        disabled: false
      },
      "object-map": {
        checked: true,
        disabled: false
      },
      "journaling": {
        checked: false,
        disabled: false
      },
      "fast-diff": {
        checked: true,
        disabled: false
      }
    },
    obj_num: 1,
    obj_size: "4 MiB",
    size: "",
    expert: false
  };

  $scope.pools = {};
  $scope.clusters = {};

  $scope.features = {
    "deep-flatten": {
      desc: "Deep flatten",
      helpText: "",
      requires: null,
      excludes: null
    },
    "layering": {
      desc: "Layering",
      helpText: "",
      requires: null,
      excludes: "stripingv2"
    },
    "stripingv2": {
      desc: "Striping",
      helpText: "",
      requires: null,
      excludes: "layering"
    },
    "exclusive-lock": {
      desc: "Exclusive lock",
      helpText: "",
      requires: null,
      excludes: null
    },
    "object-map": {
      desc: "Object map",
      helpText: "",
      requires: "exclusive-lock",
      excludes: null
    },
    "journaling": {
      desc: "Journaling",
      helpText: "",
      requires: "exclusive-lock",
      excludes: null
    },
    "fast-diff": {
      desc: "Fast diff",
      helpText: "",
      requires: "object-map",
      excludes: null
    }
  };

  $scope.defaultFeatureValues = {};
  angular.copy($scope.data.features, $scope.defaultFeatureValues);

  var deepBoxCheck = function (key, checked) {
    angular.forEach($scope.features, function (details, feature) {
      if (details.requires === key) {
        $scope.data.features[feature].disabled = !checked;
        if (!checked) {
          $scope.data.features[feature].checked = checked; // Always.
          deepBoxCheck(feature, checked);
        }
      }
      if (details.excludes === key) {
        $scope.data.features[feature].disabled = checked;
      }
    });
  };

  $scope.$watch("data.features", function (newSet, oldSet) {
    var key = false;
    var hits = 0;
    for (var feature in newSet) {
      if (newSet[feature].checked !== oldSet[feature].checked) {
        hits++;
        if (!key) {
          key = feature;
        }
      }
    }
    if (!key || hits !== 1) {
      return;
    }
    var checked = newSet[key].checked;
    if (checked) {
      var required = $scope.features[key].requires;
      var excluded = $scope.features[key].excludes;
      if (excluded && newSet[excluded].checked || required && !newSet[required].checked) {
        $scope.data.features[key].checked = false;
        return;
      }
    }

    deepBoxCheck(key, checked);
  }, true);

  $scope.defaultFeatures = function () {
    angular.copy($scope.defaultFeatureValues, $scope.data.features);
  };

  $scope.updateObjSize = function (size, old, jump) {
    if (size.match(/[+-]+/)) {
      size = size.replace(/[+-]+/, "");
    }
    if (size === old) {
      $scope.data.obj_size = size;
      return;
    }
    size = SizeParserService.parseInt(size, "b", "k"); //default input size is KB
    var power = 0;
    if (size !== null && size !== 0) {
      power =  Math.round(Math.log(size) / Math.log(2));
      if (typeof jump === "number") {
        power += jump;
      }
    }
    if (power < 12) {
      size = Math.pow(2, 12); // 1 << 12; Set size to minimum of 4 KB.
    } else if (power > 25) {
      size = Math.pow(2, 25); // 1 << 25; Set size to maximum of 32 MB.
    } else {
      size = Math.pow(2, power); // 1 << power; Set size the nearest accurate size.
    }
    if ($scope.rbd.obj_size !== size) {
      $scope.rbd.obj_size = size;
    }
    $scope.data.obj_size = $filter("bytes")(size);
  };

  $scope.objSizeChange = function (event) {
    if (event.keyCode === 38 || event.keyCode === 40) { // 38 == up arrow && 40 == down arrow
      $scope.updateObjSize($scope.data.obj_size, null, 39 - event.keyCode);
    } else if (event.keyCode === 187 || event.keyCode === 189) {
      $scope.updateObjSize($scope.data.obj_size, null, 188 - event.keyCode);
    }
  };

  $scope.$watch("data.obj_size", $scope.updateObjSize);

  $scope.$watch("data.size", function (size) {
    if (size === "") {
      return;
    }
    size = SizeParserService.parseInt(size, "b");
    var objNum = parseInt(size / $scope.data.obj_size, 10);
    if (objNum < 1) {
      $scope.data.size = $filter("bytes")($scope.data.obj_size);
    } else {
      $scope.data.size = $filter("bytes")(size);
    }
  });

  $scope.$watch("data.pool", function (pool) {
    if (!pool) {
      $scope.data.expert = false;
    }
  });

  var goToListView = function () {
    $state.go("cephRbds");
  };

  $scope.clusterId = $stateParams.clusterId;

  $scope.waitingClusterMsg = "Retrieving cluster list...";
  cephClusterService.get()
    .$promise
    .then(function (res) {
      $scope.clusters = res.results;
      $scope.waitingClusterMsg = "-- Select a cluster --";
      $scope.clusters.forEach(function (cluster) {
        if (cluster.fsid === $scope.clusterId) {
          $scope.data.cluster = cluster;
        }
      });
      if (!$scope.data.cluster) {
        if (res.count > 0) {
          $scope.data.cluster = res.results[0];
        } else {
          $scope.waitingClusterMsg = "No cluster avialable.";
          Notification.warning({
            title: $scope.waitingClusterMsg,
            msg: "You can't create any RBDs with your configuration."
          });
        }
      }
      $scope.data.pools = null;
    })
    .catch(function (clusterError) {
      if (!$scope.clusterFailure) {
        $scope.clusterFailure = true;
        $scope.clusterFailureTitle = clusterError.status + ": " + clusterError.statusText.toLowerCase();
        $scope.clusterFailureError = clusterError;
        $scope.waitingClusterMsg = "Error: Cluster couldn't be loaded!";
        $scope.rbdForm.$setValidity("clusterLoading", false);
        Notification.error({
          title: $scope.clusterFailureTitle,
          msg: "Cluster list couldn't be loaded."
        }, clusterError);
      }
      throw clusterError;
    });

  $scope.waitingPoolMsg = "Select a cluster first";
  $scope.getCephPools = function () {
    $scope.waitingPoolMsg = "Retrieving pool list...";
    cephPoolsService.get({
        id: $scope.clusterId
      })
      .$promise
      .then(function (res) {
        $scope.poolFailure = false;
        $scope.rbdForm.$setValidity("poolLoading", true);
        res.results.forEach(function (pool) {
          $scope.poolFailure = false;
          pool.oaUsed = $filter("number")(pool.num_bytes / pool.max_avail * 100, 2);
          pool.oaUnused = 100 - pool.oaUsed;
          pool.oaFree = pool.max_avail - pool.num_bytes;
          //pool.oaMaxFree = (pool.max_avail - pool.num_bytes) >> 20; // Did not work, don't know why.
          pool.oaMaxFree = parseInt((pool.max_avail - pool.num_bytes) / Math.pow(2, 20), 10);
          pool.oaFreeText = $filter("bytes")(pool.oaFree);
          if (pool.name === "rbd") {
            $scope.data.pool = pool;
          }
        });
        $scope.pools = res.results;
        $scope.waitingPoolMsg = "-- Select a pool --";
        if (!$scope.data.pool) {
          if (res.count > 0 && !$scope.data.pool) {
            $scope.data.pool = res.results[0];
          } else {
            $scope.waitingPoolMsg = "No pool aviable.";
            Notification.warning({
              title: $scope.waitingPoolMsg,
              msg: "You can't create any RBDs in the selected cluster."
            });
          }
        }
      })
      .catch(function (poolError) {
        if (!$scope.poolFailure) {
          $scope.poolFailure = true;
          $scope.poolFailureTitle = poolError.status + ": " + poolError.statusText.toLowerCase();
          $scope.poolFailureError = poolError;
          $scope.rbdForm.$setValidity("poolLoading", false);
          Notification.error({
            title: $scope.poolFailureTitle,
            msg: "Pool list couldn't be loaded."
          }, poolError);
          $scope.waitingPoolMsg = "Error: List couldn't be loaded!";
        }
        throw poolError;
      });
  };

  $scope.$watch("data.cluster", function (cluster) {
    if (cluster) {
      $scope.clusterId = cluster.fsid;
      $scope.getCephPools();
    }
  });

  $scope.submitAction = function (rbdForm) {
    if (rbdForm.$valid) {
      if ($scope.data.expert) {
        $scope.rbd.old_format = false;
        var features = [];
        for (var feature in $scope.data.features) {
          if ($scope.data.features[feature].checked) {
            features.push(feature);
          }
        }
        $scope.rbd.features = features;
      }
      $scope.rbd.pool = $scope.data.pool.id;
      $scope.rbd.clusterId = $scope.clusterId;
      $scope.rbd.size = SizeParserService.parseInt($scope.data.size, "b");
      $scope.submitted = true;
      cephRbdService.save($scope.rbd)
        .$promise
        .then(function (res) {
          $scope.rbd = res;
          goToListView();
        }, function (error) {
          $scope.submitted = false;
          var toast = {
            title: "RBD creation error " + error.status,
            msg: "",
            timeout: 10000
          };
          angular.forEach(error.data, function (val, key) {
            if (key === "detail") {
              toast.msg = val + toast.msg;
            } else {
              toast.msg += "<br>" + key + ": " + val;
            }
<<<<<<< HEAD
          }
          Notification.error({
            title: "Can't create RBD",
            msg: toastMsg,
            timeout: 10000
          }, error);
=======
          });
          if (error.status === 400 && error.data.size) {
            var size = error.data.size[0].match(/[0-9]+/)[0];
            toast.msg = "Chosen RBD size is too big. Choose a size lower than " + $filter("bytes")(size) + ".";
          }
          toasty.error(toast);
>>>>>>> 572c73c8
          throw error;
        });
    }
  };

  $scope.cancelAction = function () {
    goToListView();
  };

});<|MERGE_RESOLUTION|>--- conflicted
+++ resolved
@@ -374,21 +374,12 @@
             } else {
               toast.msg += "<br>" + key + ": " + val;
             }
-<<<<<<< HEAD
-          }
-          Notification.error({
-            title: "Can't create RBD",
-            msg: toastMsg,
-            timeout: 10000
-          }, error);
-=======
           });
           if (error.status === 400 && error.data.size) {
             var size = error.data.size[0].match(/[0-9]+/)[0];
             toast.msg = "Chosen RBD size is too big. Choose a size lower than " + $filter("bytes")(size) + ".";
           }
-          toasty.error(toast);
->>>>>>> 572c73c8
+          Notification.error(toast, error);
           throw error;
         });
     }
