/**
 *
 * @source: http://bitbucket.org/openattic/openattic
 *
 * @licstart  The following is the entire license notice for the
 *  JavaScript code in this page.
 *
 * Copyright (C) 2011-2016, it-novum GmbH <community@openattic.org>
 *
 *
 * The JavaScript code in this page is free software: you can
 * redistribute it and/or modify it under the terms of the GNU
 * General Public License as published by the Free Software
 * Foundation; version 2.
 *
 * This package is distributed in the hope that it will be useful,
 * but WITHOUT ANY WARRANTY; without even the implied warranty of
 * MERCHANTABILITY or FITNESS FOR A PARTICULAR PURPOSE.  See the
 * GNU General Public License for more details.
 *
 * As additional permission under GNU GPL version 2 section 3, you
 * may distribute non-source (e.g., minimized or compacted) forms of
 * that code without the copy of the GNU GPL normally required by
 * section 1, provided you include this license notice and a URL
 * through which recipients can access the Corresponding Source.
 *
 * @licend  The above is the entire license notice
 * for the JavaScript code in this page.
 *
 */
"use strict";

var app = angular.module("openattic.cephPools");
app.controller("CephPoolsCtrl", function ($scope, $state, $filter, cephPoolsService, clusterData, registryService,
    $uibModal, TabViewService) {
  $scope.registry = registryService;
  $scope.cluster = clusterData;
  $scope.pools = {};
  $scope.error = false;

  $scope.filterConfig = {
    page     : 0,
    entries  : 10,
    search   : "",
    sortfield: null,
    sortorder: null
  };

  $scope.selection = {};

  if ($scope.cluster.results.length > 0 && typeof $scope.registry.selectedCluster === "undefined") {
    $scope.registry.selectedCluster = $scope.cluster.results[0];
  }

  var modifyResult = function (res) {
    res.results.forEach(function (pool) {
      pool.oaUsed = pool.num_bytes / pool.max_avail * 100;
      pool.oaUnused = 100 - pool.oaUsed;
      pool.oaFree = pool.max_avail - pool.num_bytes;
    });

    return res;
  };

  $scope.getPoolList = function () {
    if ($scope.cluster.results.length > 0 && $scope.registry.selectedCluster) {
      var obj = $filter("filter")($scope.cluster.results, {fsid: $scope.registry.selectedCluster.fsid}, true);
      if (obj.length === 0) {
        $scope.registry.selectedCluster = $scope.cluster.results[0];
      }

      $scope.pools = {};
      $scope.error = false;

      cephPoolsService
          .get({
            id      : $scope.registry.selectedCluster.fsid,
            page    : $scope.filterConfig.page + 1,
            pageSize: $scope.filterConfig.entries,
            search  : $scope.filterConfig.search,
            ordering: ($scope.filterConfig.sortorder === "ASC" ? "" : "-") + $scope.filterConfig.sortfield
          })
          .$promise
          .then(function (res) {
            $scope.pools = modifyResult(res);
          })
          .catch(function (error) {
            $scope.error = error;
            console.log("An error occurred while loading the ceph pools.", error);
          });
    }
  };

  $scope.tabData = {
    active: 0,
    tabs: {
      status: {
        show: "selection.item",
        state: "cephPools.detail.status",
        class: "tc_statusTab",
        name: "Status"
      },
      cacheTier: {
        show: "selection.item.tiers.length > 0",
        state: "cephPools.detail.cacheTier",
        class: "tc_cacheTieringTab",
        name: "Cache Tier"
      }
    }
  };
  $scope.tabConfig = {
    type: "cephPool",
    linkedBy: "id",
    jumpTo: "more"
  };
  TabViewService.setScope($scope);
  $scope.changeTab = TabViewService.changeTab;

  $scope.$watch("filterConfig", function (newValue, oldValue) {
    if (angular.equals(newValue, oldValue)) {
      return;
    }

    $scope.getPoolList();
  }, true);

  $scope.$watchCollection("selection", function (selection) {
    var item = selection.item;
    var items = selection.items;

    $scope.multiSelection = Boolean(items) && items.length > 1;
    $scope.hasSelection = Boolean(item);

    if (!item && !items) {
      $state.go("cephPools");
      return;
    }

    if (item) {
<<<<<<< HEAD
      $scope.changeTab("cephPools.detail.status");
=======
      if ($state.current.name === "cephPools")  {
        $state.go("cephPools.detail.status", {
          cephPool: item.id,
          "#": "more"
        });
      } else if ($state.current.name === "cephPools.detail.statistics") {
        $state.go("cephPools.detail.statistics", {
          cephPool: item.id,
          "#": "more"
        });
      } else {
        $state.go($state.current.name, {
          cephPool: item.id,
          "#": "more"
        });
      }
>>>>>>> 3ace3c58
    }
  });

  $scope.addAction = function () {
    $state.go("ceph-pools-add", {
      clusterId: $scope.registry.selectedCluster.fsid
    });
  };

  $scope.deleteAction = function () {
    if (!$scope.hasSelection && !$scope.multiSelection) {
      return;
    }
    var item = $scope.selection.item;
    var items = $scope.selection.items;
    $scope.deletionDialog(item ? item : items);
  };

  $scope.deletionDialog = function (selection) {
    var modalInstance = $uibModal.open({
      windowTemplateUrl: "templates/messagebox.html",
      templateUrl: "components/ceph-pools/templates/delete-pool.html",
      controller: "CephPoolsDeleteCtrl",
      resolve: {
        cephPoolSelection: function () {
          return selection;
        }
      }
    });

    modalInstance.result.then(function () {
      $scope.filterConfig.refresh = new Date();
    });
  };
});<|MERGE_RESOLUTION|>--- conflicted
+++ resolved
@@ -105,6 +105,12 @@
         state: "cephPools.detail.cacheTier",
         class: "tc_cacheTieringTab",
         name: "Cache Tier"
+      },
+      statistics: {
+        show: "selection.item",
+        state: "cephPools.detail.cacheTier",
+        class: "tc_statisticsTab",
+        name: "Statistics"
       }
     }
   };
@@ -137,26 +143,11 @@
     }
 
     if (item) {
-<<<<<<< HEAD
-      $scope.changeTab("cephPools.detail.status");
-=======
-      if ($state.current.name === "cephPools")  {
-        $state.go("cephPools.detail.status", {
-          cephPool: item.id,
-          "#": "more"
-        });
-      } else if ($state.current.name === "cephPools.detail.statistics") {
-        $state.go("cephPools.detail.statistics", {
-          cephPool: item.id,
-          "#": "more"
-        });
+      if ($state.current.name === "cephPools") {
+        $scope.changeTab("cephPools.detail.status");
       } else {
-        $state.go($state.current.name, {
-          cephPool: item.id,
-          "#": "more"
-        });
+        $scope.changeTab($state.current.name);
       }
->>>>>>> 3ace3c58
     }
   });
 
