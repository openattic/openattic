/**
 *
 * @source: http://bitbucket.org/openattic/openattic
 *
 * @licstart  The following is the entire license notice for the
 *  JavaScript code in this page.
 *
 * Copyright (C) 2011-2016, it-novum GmbH <community@openattic.org>
 *
 *
 * The JavaScript code in this page is free software: you can
 * redistribute it and/or modify it under the terms of the GNU
 * General Public License as published by the Free Software
 * Foundation; version 2.
 *
 * This package is distributed in the hope that it will be useful,
 * but WITHOUT ANY WARRANTY; without even the implied warranty of
 * MERCHANTABILITY or FITNESS FOR A PARTICULAR PURPOSE.  See the
 * GNU General Public License for more details.
 *
 * As additional permission under GNU GPL version 2 section 3, you
 * may distribute non-source (e.g., minimized or compacted) forms of
 * that code without the copy of the GNU GPL normally required by
 * section 1, provided you include this license notice and a URL
 * through which recipients can access the Corresponding Source.
 *
 * @licend  The above is the entire license notice
 * for the JavaScript code in this page.
 *
 */
"use strict";

var app = angular.module("openattic.cephPools");
app.controller("CephPoolsDeleteCtrl", function ($scope, cephPoolsService, $uibModalInstance, cephPoolSelection,
    $q, Notification) {
  if ($.isArray(cephPoolSelection)) {
    $scope.cephPools = cephPoolSelection;
  } else {
    $scope.cephPool = cephPoolSelection;
  }

  $scope.input = {
    enteredName: "",
    pattern: "yes"
  };

  $scope.delete = function () {
    if ($scope.cephPool) {
      $scope.cephPools = [ $scope.cephPool ];
    }
    if ($scope.cephPools) {
      $scope.deletePools();
    }
  };

  $scope.deletePools = function () {
    var requests = [];
    $scope.cephPools.forEach(function (cephPool) {
      var deferred = $q.defer();
      cephPoolsService.delete({
        id: cephPool.cluster,
        poolId: cephPool.id
      }, deferred.resolve, deferred.reject);
      requests.push(deferred.promise);
    });
    $q.all(requests).then(function () {
      $uibModalInstance.close("deleted");
<<<<<<< HEAD
    }, function () {
=======
    }, function (error) {
      $scope.deleteForm.$submitted = false;
>>>>>>> c82599d0
      $uibModalInstance.close("deleted");
    });
  };

  $scope.cancel = function () {
    $uibModalInstance.dismiss("cancel");

    Notification.warning({
      title: "Cancelled deletion",
      msg: "Cancelled Ceph pool deletion"
    });
  };
});<|MERGE_RESOLUTION|>--- conflicted
+++ resolved
@@ -65,12 +65,8 @@
     });
     $q.all(requests).then(function () {
       $uibModalInstance.close("deleted");
-<<<<<<< HEAD
     }, function () {
-=======
-    }, function (error) {
       $scope.deleteForm.$submitted = false;
->>>>>>> c82599d0
       $uibModalInstance.close("deleted");
     });
   };
