/**
 *
 * @source: http://bitbucket.org/openattic/openattic
 *
 * @licstart  The following is the entire license notice for the
 *  JavaScript code in this page.
 *
 * Copyright (C) 2011-2016, it-novum GmbH <community@openattic.org>
 *
 *
 * The JavaScript code in this page is free software: you can
 * redistribute it and/or modify it under the terms of the GNU
 * General Public License as published by the Free Software
 * Foundation; version 2.
 *
 * This package is distributed in the hope that it will be useful,
 * but WITHOUT ANY WARRANTY; without even the implied warranty of
 * MERCHANTABILITY or FITNESS FOR A PARTICULAR PURPOSE.  See the
 * GNU General Public License for more details.
 *
 * As additional permission under GNU GPL version 2 section 3, you
 * may distribute non-source (e.g., minimized or compacted) forms of
 * that code without the copy of the GNU GPL normally required by
 * section 1, provided you include this license notice and a URL
 * through which recipients can access the Corresponding Source.
 *
 * @licend  The above is the entire license notice
 * for the JavaScript code in this page.
 *
 */
"use strict";

var app = angular.module("openattic.cephErasureCodeProfiles");
app.controller("CephErasureCodeProfilesDeleteCtrl", function ($scope, $uibModalInstance, cephErasureCodeProfilesService,
    cluster, profile, Notification) {
  $scope.cluster = cluster;
  $scope.profile = profile;

  $scope.deleteErasureCodeProfile = function () {
    cephErasureCodeProfilesService
        .delete({
          fsid: $scope.cluster.fsid,
          id  : $scope.profile.name
        })
        .$promise
        .then(function () {
          // Trigger notification message on success
          Notification.success({
            title: "Erasure code profile deleted",
            msg  : "Erasure code profile '" + $scope.profile.name + "' successfully deleted."
          });

          // Close dialog
          $uibModalInstance.close("deleted");
<<<<<<< HEAD
=======
        })
        .catch(function (err) {
          $scope.deleteForm.$submitted = false;
          // Trigger toasty on error
          toasty.error({
            title: "Error",
            msg  : err.data.detail
          });
          $scope.cancel();

          throw err;
>>>>>>> c82599d0
        });
  };

  $scope.cancel = function () {
    $uibModalInstance.dismiss("cancel");
  };
});
<|MERGE_RESOLUTION|>--- conflicted
+++ resolved
@@ -1,75 +1,65 @@
-/**
- *
- * @source: http://bitbucket.org/openattic/openattic
- *
- * @licstart  The following is the entire license notice for the
- *  JavaScript code in this page.
- *
- * Copyright (C) 2011-2016, it-novum GmbH <community@openattic.org>
- *
- *
- * The JavaScript code in this page is free software: you can
- * redistribute it and/or modify it under the terms of the GNU
- * General Public License as published by the Free Software
- * Foundation; version 2.
- *
- * This package is distributed in the hope that it will be useful,
- * but WITHOUT ANY WARRANTY; without even the implied warranty of
- * MERCHANTABILITY or FITNESS FOR A PARTICULAR PURPOSE.  See the
- * GNU General Public License for more details.
- *
- * As additional permission under GNU GPL version 2 section 3, you
- * may distribute non-source (e.g., minimized or compacted) forms of
- * that code without the copy of the GNU GPL normally required by
- * section 1, provided you include this license notice and a URL
- * through which recipients can access the Corresponding Source.
- *
- * @licend  The above is the entire license notice
- * for the JavaScript code in this page.
- *
- */
-"use strict";
-
-var app = angular.module("openattic.cephErasureCodeProfiles");
-app.controller("CephErasureCodeProfilesDeleteCtrl", function ($scope, $uibModalInstance, cephErasureCodeProfilesService,
-    cluster, profile, Notification) {
-  $scope.cluster = cluster;
-  $scope.profile = profile;
-
-  $scope.deleteErasureCodeProfile = function () {
-    cephErasureCodeProfilesService
-        .delete({
-          fsid: $scope.cluster.fsid,
-          id  : $scope.profile.name
-        })
-        .$promise
-        .then(function () {
-          // Trigger notification message on success
-          Notification.success({
-            title: "Erasure code profile deleted",
-            msg  : "Erasure code profile '" + $scope.profile.name + "' successfully deleted."
-          });
-
-          // Close dialog
-          $uibModalInstance.close("deleted");
-<<<<<<< HEAD
-=======
-        })
-        .catch(function (err) {
-          $scope.deleteForm.$submitted = false;
-          // Trigger toasty on error
-          toasty.error({
-            title: "Error",
-            msg  : err.data.detail
-          });
-          $scope.cancel();
-
-          throw err;
->>>>>>> c82599d0
-        });
-  };
-
-  $scope.cancel = function () {
-    $uibModalInstance.dismiss("cancel");
-  };
-});
+/**
+ *
+ * @source: http://bitbucket.org/openattic/openattic
+ *
+ * @licstart  The following is the entire license notice for the
+ *  JavaScript code in this page.
+ *
+ * Copyright (C) 2011-2016, it-novum GmbH <community@openattic.org>
+ *
+ *
+ * The JavaScript code in this page is free software: you can
+ * redistribute it and/or modify it under the terms of the GNU
+ * General Public License as published by the Free Software
+ * Foundation; version 2.
+ *
+ * This package is distributed in the hope that it will be useful,
+ * but WITHOUT ANY WARRANTY; without even the implied warranty of
+ * MERCHANTABILITY or FITNESS FOR A PARTICULAR PURPOSE.  See the
+ * GNU General Public License for more details.
+ *
+ * As additional permission under GNU GPL version 2 section 3, you
+ * may distribute non-source (e.g., minimized or compacted) forms of
+ * that code without the copy of the GNU GPL normally required by
+ * section 1, provided you include this license notice and a URL
+ * through which recipients can access the Corresponding Source.
+ *
+ * @licend  The above is the entire license notice
+ * for the JavaScript code in this page.
+ *
+ */
+"use strict";
+
+var app = angular.module("openattic.cephErasureCodeProfiles");
+app.controller("CephErasureCodeProfilesDeleteCtrl", function ($scope, $uibModalInstance, cephErasureCodeProfilesService,
+    cluster, profile, Notification) {
+  $scope.cluster = cluster;
+  $scope.profile = profile;
+
+  $scope.deleteErasureCodeProfile = function () {
+    cephErasureCodeProfilesService
+        .delete({
+          fsid: $scope.cluster.fsid,
+          id  : $scope.profile.name
+        })
+        .$promise
+        .then(function () {
+          // Trigger notification message on success
+          Notification.success({
+            title: "Erasure code profile deleted",
+            msg  : "Erasure code profile '" + $scope.profile.name + "' successfully deleted."
+          });
+
+          // Close dialog
+          $uibModalInstance.close("deleted");
+        })
+        .catch(function (err) {
+          $scope.deleteForm.$submitted = false;
+          $scope.cancel();
+        });
+  };
+
+  $scope.cancel = function () {
+    $uibModalInstance.dismiss("cancel");
+  };
+});