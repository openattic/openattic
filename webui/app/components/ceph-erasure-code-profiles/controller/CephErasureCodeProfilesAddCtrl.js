/**
 *
 * @source: http://bitbucket.org/openattic/openattic
 *
 * @licstart  The following is the entire license notice for the
 *  JavaScript code in this page.
 *
 * Copyright (C) 2011-2016, it-novum GmbH <community@openattic.org>
 *
 *
 * The JavaScript code in this page is free software: you can
 * redistribute it and/or modify it under the terms of the GNU
 * General Public License as published by the Free Software
 * Foundation; version 2.
 *
 * This package is distributed in the hope that it will be useful,
 * but WITHOUT ANY WARRANTY; without even the implied warranty of
 * MERCHANTABILITY or FITNESS FOR A PARTICULAR PURPOSE.  See the
 * GNU General Public License for more details.
 *
 * As additional permission under GNU GPL version 2 section 3, you
 * may distribute non-source (e.g., minimized or compacted) forms of
 * that code without the copy of the GNU GPL normally required by
 * section 1, provided you include this license notice and a URL
 * through which recipients can access the Corresponding Source.
 *
 * @licend  The above is the entire license notice
 * for the JavaScript code in this page.
 *
 */
"use strict";

var app = angular.module("openattic.cephErasureCodeProfiles");
app.controller("CephErasureCodeProfilesAddCtrl", function ($scope, $uibModalInstance, cephErasureCodeProfilesService,
    cluster, osd, Notification) {
  $scope.cluster = cluster;
  $scope.osdCount = osd;
  $scope.erasureCodeProfile = {
    k                     : "", // data-chunks
    m                     : "", // coding-chunks
    name                  : "",
    ruleset_failure_domain: ""
  };
  $scope.rulesetFailureDomains = [];

  $scope.addErasureCodeProfile = function () {
    cephErasureCodeProfilesService
        .save({
          fsid                  : $scope.cluster.fsid,
          k                     : $scope.erasureCodeProfile.k,
          m                     : $scope.erasureCodeProfile.m,
          name                  : $scope.erasureCodeProfile.name,
          ruleset_failure_domain: $scope.erasureCodeProfile.ruleset_failure_domain
        })
        .$promise
        .then(function (res) {
          Notification.success({
            title: "Erasure code profile created",
            msg  : "Erasure code profile '" + $scope.erasureCodeProfile.name + "' successfully created."
          });

          $uibModalInstance.close(res);
        });
  };

  $scope.cancel = function () {
    $uibModalInstance.dismiss("cancel");
  };

  // Todo: This needs to be overhauled when the crushmap is integrated in the nodb models
  function init() {
    cephErasureCodeProfilesService
        .getfailureDomains({
          ordering: "-id",
          pageSize: 1
        })
        .$promise
        .then(function (res) {
          $scope.rulesetFailureDomains = res.results[0].crushmap.crushmap.types;

          angular.forEach($scope.rulesetFailureDomains, function (e) {
            if (e.name === "host") {
              $scope.erasureCodeProfile.ruleset_failure_domain = e.name;
            }
          });
<<<<<<< HEAD
=======
        })
        .catch(function (err) {
          $scope.addForm.$submitted = false;
          throw err;
>>>>>>> c82599d0
        });
  }

  init();
});
<|MERGE_RESOLUTION|>--- conflicted
+++ resolved
@@ -1,97 +1,93 @@
-/**
- *
- * @source: http://bitbucket.org/openattic/openattic
- *
- * @licstart  The following is the entire license notice for the
- *  JavaScript code in this page.
- *
- * Copyright (C) 2011-2016, it-novum GmbH <community@openattic.org>
- *
- *
- * The JavaScript code in this page is free software: you can
- * redistribute it and/or modify it under the terms of the GNU
- * General Public License as published by the Free Software
- * Foundation; version 2.
- *
- * This package is distributed in the hope that it will be useful,
- * but WITHOUT ANY WARRANTY; without even the implied warranty of
- * MERCHANTABILITY or FITNESS FOR A PARTICULAR PURPOSE.  See the
- * GNU General Public License for more details.
- *
- * As additional permission under GNU GPL version 2 section 3, you
- * may distribute non-source (e.g., minimized or compacted) forms of
- * that code without the copy of the GNU GPL normally required by
- * section 1, provided you include this license notice and a URL
- * through which recipients can access the Corresponding Source.
- *
- * @licend  The above is the entire license notice
- * for the JavaScript code in this page.
- *
- */
-"use strict";
-
-var app = angular.module("openattic.cephErasureCodeProfiles");
-app.controller("CephErasureCodeProfilesAddCtrl", function ($scope, $uibModalInstance, cephErasureCodeProfilesService,
-    cluster, osd, Notification) {
-  $scope.cluster = cluster;
-  $scope.osdCount = osd;
-  $scope.erasureCodeProfile = {
-    k                     : "", // data-chunks
-    m                     : "", // coding-chunks
-    name                  : "",
-    ruleset_failure_domain: ""
-  };
-  $scope.rulesetFailureDomains = [];
-
-  $scope.addErasureCodeProfile = function () {
-    cephErasureCodeProfilesService
-        .save({
-          fsid                  : $scope.cluster.fsid,
-          k                     : $scope.erasureCodeProfile.k,
-          m                     : $scope.erasureCodeProfile.m,
-          name                  : $scope.erasureCodeProfile.name,
-          ruleset_failure_domain: $scope.erasureCodeProfile.ruleset_failure_domain
-        })
-        .$promise
-        .then(function (res) {
-          Notification.success({
-            title: "Erasure code profile created",
-            msg  : "Erasure code profile '" + $scope.erasureCodeProfile.name + "' successfully created."
-          });
-
-          $uibModalInstance.close(res);
-        });
-  };
-
-  $scope.cancel = function () {
-    $uibModalInstance.dismiss("cancel");
-  };
-
-  // Todo: This needs to be overhauled when the crushmap is integrated in the nodb models
-  function init() {
-    cephErasureCodeProfilesService
-        .getfailureDomains({
-          ordering: "-id",
-          pageSize: 1
-        })
-        .$promise
-        .then(function (res) {
-          $scope.rulesetFailureDomains = res.results[0].crushmap.crushmap.types;
-
-          angular.forEach($scope.rulesetFailureDomains, function (e) {
-            if (e.name === "host") {
-              $scope.erasureCodeProfile.ruleset_failure_domain = e.name;
-            }
-          });
-<<<<<<< HEAD
-=======
-        })
-        .catch(function (err) {
-          $scope.addForm.$submitted = false;
-          throw err;
->>>>>>> c82599d0
-        });
-  }
-
-  init();
-});
+/**
+ *
+ * @source: http://bitbucket.org/openattic/openattic
+ *
+ * @licstart  The following is the entire license notice for the
+ *  JavaScript code in this page.
+ *
+ * Copyright (C) 2011-2016, it-novum GmbH <community@openattic.org>
+ *
+ *
+ * The JavaScript code in this page is free software: you can
+ * redistribute it and/or modify it under the terms of the GNU
+ * General Public License as published by the Free Software
+ * Foundation; version 2.
+ *
+ * This package is distributed in the hope that it will be useful,
+ * but WITHOUT ANY WARRANTY; without even the implied warranty of
+ * MERCHANTABILITY or FITNESS FOR A PARTICULAR PURPOSE.  See the
+ * GNU General Public License for more details.
+ *
+ * As additional permission under GNU GPL version 2 section 3, you
+ * may distribute non-source (e.g., minimized or compacted) forms of
+ * that code without the copy of the GNU GPL normally required by
+ * section 1, provided you include this license notice and a URL
+ * through which recipients can access the Corresponding Source.
+ *
+ * @licend  The above is the entire license notice
+ * for the JavaScript code in this page.
+ *
+ */
+"use strict";
+
+var app = angular.module("openattic.cephErasureCodeProfiles");
+app.controller("CephErasureCodeProfilesAddCtrl", function ($scope, $uibModalInstance, cephErasureCodeProfilesService,
+    cluster, osd, Notification) {
+  $scope.cluster = cluster;
+  $scope.osdCount = osd;
+  $scope.erasureCodeProfile = {
+    k                     : "", // data-chunks
+    m                     : "", // coding-chunks
+    name                  : "",
+    ruleset_failure_domain: ""
+  };
+  $scope.rulesetFailureDomains = [];
+
+  $scope.addErasureCodeProfile = function () {
+    cephErasureCodeProfilesService
+        .save({
+          fsid                  : $scope.cluster.fsid,
+          k                     : $scope.erasureCodeProfile.k,
+          m                     : $scope.erasureCodeProfile.m,
+          name                  : $scope.erasureCodeProfile.name,
+          ruleset_failure_domain: $scope.erasureCodeProfile.ruleset_failure_domain
+        })
+        .$promise
+        .then(function (res) {
+          Notification.success({
+            title: "Erasure code profile created",
+            msg  : "Erasure code profile '" + $scope.erasureCodeProfile.name + "' successfully created."
+          });
+
+          $uibModalInstance.close(res);
+        });
+  };
+
+  $scope.cancel = function () {
+    $uibModalInstance.dismiss("cancel");
+  };
+
+  // Todo: This needs to be overhauled when the crushmap is integrated in the nodb models
+  function init() {
+    cephErasureCodeProfilesService
+        .getfailureDomains({
+          ordering: "-id",
+          pageSize: 1
+        })
+        .$promise
+        .then(function (res) {
+          $scope.rulesetFailureDomains = res.results[0].crushmap.crushmap.types;
+
+          angular.forEach($scope.rulesetFailureDomains, function (e) {
+            if (e.name === "host") {
+              $scope.erasureCodeProfile.ruleset_failure_domain = e.name;
+            }
+          });
+        })
+        .catch(function (err) {
+          $scope.addForm.$submitted = false;
+        });
+  }
+
+  init();
+});