--- conflicted
+++ resolved
@@ -56,12 +56,8 @@
         .$promise
         .then(function () {
           $uibModalInstance.close("deleted");
-<<<<<<< HEAD
-=======
-        }, function (error) {
+        }, function () {
           $scope.pickDateForm.$submitted = false;
-          console.log("An error occured", error);
->>>>>>> c82599d0
         });
   };
 
