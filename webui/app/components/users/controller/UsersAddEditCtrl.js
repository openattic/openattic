--- conflicted
+++ resolved
@@ -62,12 +62,8 @@
             .$promise
             .then(function () {
               goToListView();
-<<<<<<< HEAD
-=======
-            }, function (error) {
+            }, function () {
               $scope.userForm.$submitted = false;
-              console.log("An error occured", error);
->>>>>>> c82599d0
             });
       }
     };
@@ -93,12 +89,8 @@
             .$promise
             .then(function () {
               goToListView();
-<<<<<<< HEAD
-=======
-            }, function (error) {
+            }, function () {
               $scope.userForm.$submitted = false;
-              console.log("An error occured", error);
->>>>>>> c82599d0
             });
       }
     };
