--- conflicted
+++ resolved
@@ -31,16 +31,10 @@
 "use strict";
 
 var app = angular.module("openattic.users");
-<<<<<<< HEAD
 app.controller("UsersAddEditCtrl", function ($scope, $state, $stateParams, usersService, $filter, $uibModal,
     Notification) {
-  var gravatarId = $filter("gravatar")("");
+  var promises = [];
 
-=======
-app.controller("UsersAddEditCtrl", function ($filter, $q, $scope, $state, $stateParams, $uibModal, toasty,
-    usersService) {
-  var promises = [];
->>>>>>> e8d0dad5
   $scope.isCurrentUser = false;
 
   var goToListView = function () {
@@ -88,14 +82,7 @@
           if (res[0].id === Number($stateParams.user)) {
             $scope.isCurrentUser = true;
           }
-<<<<<<< HEAD
-          $scope.user = res;
-
-          gravatarId = $filter("gravatar")($scope.user.email);
-          $scope.image = "http://www.gravatar.com/avatar/" + gravatarId + ".jpg?d=monsterid";
-=======
           $scope.user = res[1];
->>>>>>> e8d0dad5
         });
 
     $scope.submitAction = function (userForm) {
