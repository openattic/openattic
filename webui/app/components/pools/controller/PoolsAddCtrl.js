--- conflicted
+++ resolved
@@ -51,12 +51,8 @@
     if (poolForm.$valid) {
       $scope.pool = poolsService.save($scope.pool, function () {
         goToListView();
-<<<<<<< HEAD
-=======
       }, function (error) {
         $scope.poolForm.$submitted = false;
-        console.log("An error occured", error);
->>>>>>> c82599d0
       });
     }
   };
