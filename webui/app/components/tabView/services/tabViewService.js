/**
 *
 * @source: http://bitbucket.org/openattic/openattic
 *
 * @licstart  The following is the entire license notice for the
 *  JavaScript code in this page.
 *
 * Copyright (C) 2011-2016, it-novum GmbH <community@openattic.org>
 *
 *
 * The JavaScript code in this page is free software: you can
 * redistribute it and/or modify it under the terms of the GNU
 * General Public License as published by the Free Software
 * Foundation; version 2.
 *
 * This package is distributed in the hope that it will be useful,
 * but WITHOUT ANY WARRANTY; without even the implied warranty of
 * MERCHANTABILITY or FITNESS FOR A PARTICULAR PURPOSE.  See the
 * GNU General Public License for more details.
 *
 * As additional permission under GNU GPL version 2 section 3, you
 * may distribute non-source (e.g., minimized or compacted) forms of
 * that code without the copy of the GNU GPL normally required by
 * section 1, provided you include this license notice and a URL
 * through which recipients can access the Corresponding Source.
 *
 * @licend  The above is the entire license notice
 * for the JavaScript code in this page.
 *
 */
"use strict";

var app = angular.module("openattic.tabView");
/**
 * You need to define some things in order to use it correctly and well, here is an short example and explanation
 * how to use it in a controller (look at the directive for an directive usage example):
 *
 *   $scope.tabData = {
 *      active: 0, // Can be left as it is.
 *      tabs: {
 *        <name for internal use>: {
 *          name: "<name of the tab>"
 *          state: "<state to link to>",
 *          show: "<condition (optional)>",
 *          class: "<css class for the tab (optional)>",
 *        },
 *        ...
 *      }
 *    };
 *   $scope.tabConfig = {
 *      type: "<route name for the state>",
 *      linkedBy: "<attribute child of $scope.selection.item>",
 *      jumpTo: "<css id of the content element>"
 *    };
 *   tabViewService.setScope($scope); // Update the internal scope.
 *   $scope.changeTab = tabViewService.changeTab; // Only get the definition the function.
 */
app.service("tabViewService", function ($state) {
  var scope = {};
  this.setScope = function ($scope) {
    scope = $scope;
  };
  this.changeTab = function (goHere, index) {
    if (angular.isUndefined(index)) {
      Object.keys(scope.tabData.tabs).some(function (tabName, i) {
        index = i;
        return scope.tabData.tabs[tabName].state === goHere;
      });
    }
    scope.tabData.active = index;
    // Make sure that the first object in the selection is an object.
    if (!angular.isArray(scope.selection.items) || !scope.selection.items.length ||
<<<<<<< HEAD
        !angular.isObject(scope.selection.items[0]))
      return;
=======
        !angular.isObject(scope.selection.items[0])) {
      return;
    }
>>>>>>> 3466a0d8
    var stateJump = {};
    stateJump[scope.tabConfig.type] = scope.selection.items[0][scope.tabConfig.linkedBy];
    stateJump["#"] = scope.tabConfig.jumpTo;
    $state.go(goHere, stateJump);
  };
});
<|MERGE_RESOLUTION|>--- conflicted
+++ resolved
@@ -70,14 +70,9 @@
     scope.tabData.active = index;
     // Make sure that the first object in the selection is an object.
     if (!angular.isArray(scope.selection.items) || !scope.selection.items.length ||
-<<<<<<< HEAD
-        !angular.isObject(scope.selection.items[0]))
-      return;
-=======
         !angular.isObject(scope.selection.items[0])) {
       return;
     }
->>>>>>> 3466a0d8
     var stateJump = {};
     stateJump[scope.tabConfig.type] = scope.selection.items[0][scope.tabConfig.linkedBy];
     stateJump["#"] = scope.tabConfig.jumpTo;
