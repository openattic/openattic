--- conflicted
+++ resolved
@@ -68,13 +68,9 @@
       });
     }
     scope.tabData.active = index;
-<<<<<<< HEAD
-    if (!angular.isObject(scope.selection.item))
-=======
     // Make sure that the first object in the selection is an object.
     if (!angular.isArray(scope.selection.items) || !scope.selection.items.length ||
         !angular.isObject(scope.selection.items[0]))
->>>>>>> b600b690
       return;
     var stateJump = {};
     stateJump[scope.tabConfig.type] = scope.selection.items[0][scope.tabConfig.linkedBy];
