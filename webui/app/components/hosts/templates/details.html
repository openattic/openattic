--- conflicted
+++ resolved
@@ -1,8 +1,4 @@
-<<<<<<< HEAD
-<div class="panel panel-default" ng-if="!selection.item.error">
-=======
 <div class="panel panel-default" ng-if="!selection.item.detail">
->>>>>>> 3466a0d8
     <div class="panel-heading" ng-if="selection.item.name">
         <h3 class="panel-title">Details of {{selection.item.name}}</h3>
     </div>
@@ -46,11 +42,6 @@
         </dl>
     </div>
 </div>
-<<<<<<< HEAD
-<div class="alert alert-danger" role="alert" ng-if="selection.item.error">
-    <i class="fa fa-exclamation-triangle"></i> {{selection.item.error}}
-=======
 <div class="alert alert-danger" role="alert" ng-if="selection.item.detail">
     <i class="fa fa-exclamation-triangle"></i> {{selection.item.detail}}
->>>>>>> 3466a0d8
 </div>