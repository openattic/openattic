--- conflicted
+++ resolved
@@ -180,12 +180,8 @@
             .$promise
             .then(function (res) {
               $scope.host = res;
-<<<<<<< HEAD
-=======
             }, function (error) {
               $scope.hostForm.$submitted = false;
-              $scope.errorOccurred(error, "Loading failure", "Couldn't load host.");
->>>>>>> c82599d0
             });
 
           $scope.loadInitiators();
