# -*- coding: utf-8 -*-
# kate: space-indent on; indent-width 4; replace-tabs on;

"""
 *  Copyright (C) 2011-2012, it-novum GmbH <community@open-attic.org>
 *
 *  openATTIC is free software; you can redistribute it and/or modify it
 *  under the terms of the GNU General Public License as published by
 *  the Free Software Foundation; version 2.
 *
 *  This package is distributed in the hope that it will be useful,
 *  but WITHOUT ANY WARRANTY; without even the implied warranty of
 *  MERCHANTABILITY or FITNESS FOR A PARTICULAR PURPOSE.  See the
 *  GNU General Public License for more details.
"""

from rpcd.handlers import ModelHandler
from rpcd.handlers import ProxyModelBaseHandler, ProxyModelHandler, proxy_for

from iscsi.models import Target, Lun, Initiator
from lvm.models import LogicalVolume
from peering.models import PeerHost
from ifconfig.models import IPAddress

class IscsiTargetHandler(ModelHandler):
    model = Target

<<<<<<< HEAD
    def _idobj(self, obj):
        """ Return an ID for the given object, including the app label and object name. """
        return {'id': obj.id, 'app': obj._meta.app_label, 'obj': obj._meta.object_name, 'name': obj.name}

@proxy_for(IscsiTargetHandler)
class IscsiTargetProxy(ProxyModelBaseHandler):
    model = Target

    def _find_target_host(self, id):
        dbtarget = self.model.all_objects.get(id=id)
        volumes = Lun.all_objects.filter(target=dbtarget).values("volume").distinct()
        if not volumes:
            return None
        volid = volumes[0]["volume"]
        host = LogicalVolume.all_objects.get(id=volid).vg.host
        return PeerHost.objects.get(name=host.name)

    def _get_model_manager(self):
        return self.model.all_objects

    def set(self, id, data):
        dbtarget = self.model.all_objects.get(id=id)
        if Lun.all_objects.filter(target=dbtarget).count():
            return self._call_singlepeer_method("set", id, data)
        else:
            return ModelHandler.set(self, id, data)

=======
>>>>>>> c85427ff
class IscsiLunHandler(ModelHandler):
    model = Lun

@proxy_for(IscsiLunHandler)
class IscsiLunProxy(ProxyModelHandler):
    model = Lun


class IscsiInitiatorHandler(ModelHandler):
    model = Initiator

<<<<<<< HEAD
    def _idobj(self, obj):
        """ Return an ID for the given object, including the app label and object name. """
        return {'id': obj.id, 'app': obj._meta.app_label, 'obj': obj._meta.object_name, 'name': obj.name}

RPCD_HANDLERS = [IscsiTargetProxy, IscsiLunProxy, IscsiInitiatorHandler]
=======
RPCD_HANDLERS = [IscsiTargetHandler, IscsiLunHandler, IscsiInitiatorHandler]
>>>>>>> c85427ff
<|MERGE_RESOLUTION|>--- conflicted
+++ resolved
@@ -25,11 +25,6 @@
 class IscsiTargetHandler(ModelHandler):
     model = Target
 
-<<<<<<< HEAD
-    def _idobj(self, obj):
-        """ Return an ID for the given object, including the app label and object name. """
-        return {'id': obj.id, 'app': obj._meta.app_label, 'obj': obj._meta.object_name, 'name': obj.name}
-
 @proxy_for(IscsiTargetHandler)
 class IscsiTargetProxy(ProxyModelBaseHandler):
     model = Target
@@ -53,8 +48,6 @@
         else:
             return ModelHandler.set(self, id, data)
 
-=======
->>>>>>> c85427ff
 class IscsiLunHandler(ModelHandler):
     model = Lun
 
@@ -66,12 +59,4 @@
 class IscsiInitiatorHandler(ModelHandler):
     model = Initiator
 
-<<<<<<< HEAD
-    def _idobj(self, obj):
-        """ Return an ID for the given object, including the app label and object name. """
-        return {'id': obj.id, 'app': obj._meta.app_label, 'obj': obj._meta.object_name, 'name': obj.name}
-
-RPCD_HANDLERS = [IscsiTargetProxy, IscsiLunProxy, IscsiInitiatorHandler]
-=======
-RPCD_HANDLERS = [IscsiTargetHandler, IscsiLunHandler, IscsiInitiatorHandler]
->>>>>>> c85427ff
+RPCD_HANDLERS = [IscsiTargetProxy, IscsiLunProxy, IscsiInitiatorHandler]