--- conflicted
+++ resolved
@@ -262,16 +262,10 @@
             obj = model.objects.get(id=idobj["id"])
         relids = []
         for relobj in ( obj._meta.get_all_related_objects() + obj._meta.get_all_related_many_to_many_objects() ):
-<<<<<<< HEAD
             if hasattr(relobj.model, "all_objects"):
                 relmanager = relobj.model.all_objects
             else:
                 relmanager = relobj.model.objects
-            relids.extend([
-                ModelHandler._get_handler_for_model(relobj.model)(None)._idobj(relmdl)
-                for relmdl in relmanager.filter( **{ relobj.field.name: obj } )
-                ])
-=======
             try:
                 relhandler = ModelHandler._get_handler_for_model(relobj.model)(None)
             except KeyError:
@@ -286,9 +280,8 @@
             else:
                 relids.extend([
                     relhandler._idobj(relmdl)
-                    for relmdl in relobj.model.objects.filter( **{ relobj.field.name: obj } )
+                    for relmdl in relmanager.filter( **{ relobj.field.name: obj } )
                     ])
->>>>>>> 1fd2e4da
         return relids
 
 
