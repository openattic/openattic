Name: openattic
Version: %{BUILDVERSION}
Release: %{PKGVERSION}%{?dist}
Summary: openATTIC Comprehensive Storage Management System
Group: System Environment/Libraries
License: GPLv2
URL: http://www.openattic.org
BuildArch: noarch
Source:	openattic-%{BUILDVERSION}-%{PKGVERSION}.tar.bz2
Requires:	openattic-module-cron
Requires:	openattic-module-http
Requires:	openattic-module-lvm
Requires:	openattic-module-mailaliases
Requires:	openattic-module-nagios
Requires:	openattic-module-nfs
Requires:	openattic-module-samba
Requires:	openattic-pgsql

%description
openATTIC is a storage management system based upon Open Source tools with
a comprehensive user interface that allows you to create, share and backup
storage space on demand.

It comes with an extensible API focused on modularity, so you can tailor
your installation exactly to your needs and embed openATTIC in your existing
data center infrastructure.

This metapackage installs the most common set of openATTIC modules along
with the basic requirements. Those modules are:

  * LVM
  * NFS
  * HTTP
  * LIO (iSCSI, FC)
  * Samba
  * Nagios
  * Cron
  * MailAliases (EMail configuration)

Upstream URL: http://www.openattic.org

%package base
Requires:	bridge-utils
Requires:	bzip2
Requires:	dbus
Requires:	django-filter
Requires:	djangorestframework
Requires:	djangorestframework-bulk
Requires:	m2crypto
Requires:	memcached
Requires:	mod_wsgi
Requires:	ntp
Requires:	numpy
Requires:	policycoreutils-python
Requires:	pygobject2
Requires:	python-dbus
Requires:	python-django
Requires:	python-imaging
Requires:	python-m2ext
Requires:	python-memcached
Requires:	python-netaddr
Requires:	python-netifaces
Requires:	python-pam
Requires:	python-psycopg2
Requires:	python-pyudev
Requires:	python-requests
Requires:	python-rtslib
Requires:	python-simplejson
Requires:	udisks2
Requires:	vconfig
Requires:	wget
Requires:	xfsprogs
Requires(pre): shadow-utils
Summary:  Basic requirements for openATTIC

%description base
openATTIC is a storage management system based upon Open Source tools with
a comprehensive user interface that allows you to create, share and backup
storage space on demand.

This package installs the basic framework for openATTIC, which consists
of the RPC and System daemons. You will not be able to manage any storage
using *just* this package, but the other packages require this one to be
available.

%package gui
Requires: openattic-base
Requires: policycoreutils-python
Summary: openATTIC User Interface

%description gui
openATTIC is a storage management system based upon Open Source tools with
a comprehensive user interface that allows you to create, share and backup
storage space on demand.

This package includes the Web UI based on AngularJS/Bootstrap.

%package module-ceph
Requires: openattic-base
Summary: Ceph module for openATTIC

%description module-ceph
openATTIC is a storage management system based upon Open Source tools with
a comprehensive user interface that allows you to create, share and backup
storage space on demand.

This package includes support for Ceph, a distributed storage system
designed to provide excellent performance, reliability, and scalability.

%package module-btrfs
Requires:	btrfs-progs
Requires: openattic-base
Summary: BTRFS module for openATTIC

%description module-btrfs
openATTIC is a storage management system based upon Open Source tools with
a comprehensive user interface that allows you to create, share and backup
storage space on demand.

This package includes support for BTRFS, a new copy on write filesystem for
Linux aimed at implementing advanced features while focusing on fault
tolerance, repair and easy administration.

%package module-cron
Requires: cronie
Requires: openattic-base
Summary: Cron module for openATTIC

%description module-cron
openATTIC is a storage management system based upon Open Source tools with
a comprehensive user interface that allows you to create, share and backup
storage space on demand.

Cron is a service that provides scheduled task execution. This package
provides configuration facilities for scheduled tasks (a.k.a. Cron jobs).

%package module-drbd
Requires:	drbd84-utils
Requires:	kmod-drbd84
Requires: openattic-base
Summary: DRBD module for openATTIC

%description module-drbd
openATTIC is a storage management system based upon Open Source tools with
a comprehensive user interface that allows you to create, share and backup
storage space on demand.

LINBIT's Distributed Replicated Block Device is a data replication tool that
mirrors volumes to another openATTIC host in a block oriented fashion. It is
often referred to as RAID-1 over IP.

This module provides the groundwork for building high availability clusters
using openATTIC.

%package module-http
Requires:	httpd
Requires: openattic-base
Summary: HTTP module for openATTIC

%description module-http
openATTIC is a storage management system based upon Open Source tools with
a comprehensive user interface that allows you to create, share and backup
storage space on demand.

The Hypertext Transfer Protocol is not only used for serving web sites, but
can also be used for serving other files in a read-only fashion. This is
commonly used for disk images or software repositories.

This package installs a module which allows you to share volumes or
subdirectories using Apache2.

%package module-ipmi
Requires: openattic-base
#require freeipmi oder OpenIPMI ??
Summary:  IPMI module for openATTIC

%description module-ipmi
openATTIC is a storage management system based upon Open Source tools with
a comprehensive user interface that allows you to create, share and backup
storage space on demand.

IPMI can be used to query a set of sensors installed in the system. This
module displays the current state of these sensors in the openATTIC GUI.

%package module-lio
Requires: openattic-base
# Welche Pakte werden hierfür benötigt
Summary:  LIO module for openATTIC

%description module-lio
openATTIC is a storage management system based upon Open Source tools with
a comprehensive user interface that allows you to create, share and backup
storage space on demand.

This package includes support for the LIO Linux SCSI Target, which allows
users to configure FibreChannel, FCoE and iSCSI targets over the openATTIC
user interface.

%package module-lvm
Requires:	lvm2
Requires: openattic-base
Summary: LVM module for openATTIC

%description module-lvm
openATTIC is a storage management system based upon Open Source tools with
a comprehensive user interface that allows you to create, share and backup
storage space on demand.

Handles partitioning of physical disks into volumes using the Linux Logical
Volume Manager. LVM supports enterprise level volume management of disk
and disk subsystems by grouping arbitrary disks into volume groups. The
total capacity of volume groups can be allocated to logical volumes, which
are accessed as regular block devices.

%package module-mailaliases
Requires: openattic-base
Requires:	server(smtp)
Summary: MailAliases module for openATTIC

%description module-mailaliases
openATTIC is a storage management system based upon Open Source tools with
a comprehensive user interface that allows you to create, share and backup
storage space on demand.

Mail Transfer Agents use a file named /etc/aliases in order to configure
mail redirection for certain users. This package contains an openATTIC module
which automatically alters this file to match the users configured in the
openATTIC database.

%package module-mdraid
Requires: mdadm
Requires: openattic-base
Summary: MDRAID module for openATTIC

%description module-mdraid
openATTIC is a storage management system based upon Open Source tools with
a comprehensive user interface that allows you to create, share and backup
storage space on demand.

This package includes support for MD-RAID, the common Linux software RAID.

%package  module-nagios
Requires:	nagios
Requires:	nagios-plugins-all
Requires: openattic-base
Requires:	pnp4nagios
Summary: Nagios module for openATTIC

%description module-nagios
openATTIC is a storage management system based upon Open Source tools with
a comprehensive user interface that allows you to create, share and backup
storage space on demand.

Nagios is a widely used system monitoring solution. This package installs a
module which automatically configures service checks for your configured
volumes and shares, measures performance data, and provides you with an
intuitive user interface to view the graphs.

This package also contains the Nagios check plugins for openATTIC, namely:
 * check_diskstats
 * check_iface_traffic
 * check_openattic_systemd
 * check_openattic_rpcd

%package module-nfs
Requires:	nfs-utils
Requires: openattic-base
Summary: NFS module for openATTIC

%description module-nfs
openATTIC is a storage management system based upon Open Source tools with
a comprehensive user interface that allows you to create, share and backup
storage space on demand.

Network File System is the most widely used mechanism for sharing files
between UNIX hosts. This package installs a module that allows Volumes to
be shared using NFS, which is the recommended way not only for UNIXes, but
also for VMware ESX virtualization hosts.

%package module-samba
Requires: openattic-base
Requires:	samba
Summary: Samba module for openATTIC

%description module-samba
openATTIC is a storage management system based upon Open Source tools with
a comprehensive user interface that allows you to create, share and backup
storage space on demand.

Samba implements the SMB/CIFS protocol and enables file sharing with hosts
that run the Microsoft Windows family of operating systems. This package
provides configuration facilities for Samba Shares.

%package module-twraid
Requires: openattic-base
# TODO: List Requirements
Summary: 3ware RAID module for openATTIC

%description module-twraid
openATTIC is a storage management system based upon Open Source tools with
a comprehensive user interface that allows you to create, share and backup
storage space on demand.

This package installs a module that allows administration of 3ware RAID
controllers through openATTIC.

%package module-zfs
Requires:	zfs
Requires:	kernel-devel
Requires: openattic-base
Summary: ZFS module for openATTIC

%description module-zfs
openATTIC is a storage management system based upon Open Source tools with
a comprehensive user interface that allows you to create, share and backup
storage space on demand.

This package includes support for ZFS, a pooled file system designed for
maximum data integrity, supporting data snapshots, multiple copies, and data
checksums. It depends on zfsonlinux, the native Linux port of ZFS.

%package pgsql
Requires: postgresql
Requires:	postgresql-server
Requires:	openattic-base
Summary: PGSQL database for openATTIC

%description pgsql
openATTIC is a storage management system based upon Open Source tools with
a comprehensive user interface that allows you to create, share and backup
storage space on demand.

This package configures the PostgreSQL database for openATTIC.

%package release
Summary: openATTIC yum Repository Information

%description release
openATTIC is a storage management system based upon Open Source tools with
a comprehensive user interface that allows you to create, share and backup
storage space on demand.

This package contains the yum repository file to install openATTIC.

%prep
%setup -q -n %{name}-%{version}-%{PKGVERSION}

%build
cd webui
npm install
bower --allow-root install
grunt build

%install

# Build up target directory structure
mkdir -p %{buildroot}%{_bindir}
mkdir -p %{buildroot}%{_datadir}/openattic-gui
mkdir -p %{buildroot}%{_libdir}/nagios/plugins/
mkdir -p %{buildroot}%{_localstatedir}/lib/%{name}/http/volumes
mkdir -p %{buildroot}%{_localstatedir}/lib/%{name}/nfs_dummy
mkdir -p %{buildroot}%{_localstatedir}/lib/%{name}/static
mkdir -p %{buildroot}%{_localstatedir}/lib/nagios3
mkdir -p %{buildroot}%{_localstatedir}/log/%{name}
mkdir -p %{buildroot}%{_localstatedir}/lock/%{name}
mkdir -p %{buildroot}%{_mandir}/man1/
mkdir -p %{buildroot}%{_sbindir}
mkdir -p %{buildroot}%{_sysconfdir}/cron.d/
mkdir -p %{buildroot}%{_sysconfdir}/dbus-1/system.d/
mkdir -p %{buildroot}%{_sysconfdir}/default/
mkdir -p %{buildroot}%{_sysconfdir}/httpd/conf.d/
mkdir -p %{buildroot}%{_sysconfdir}/logrotate.d/
mkdir -p %{buildroot}%{_sysconfdir}/modprobe.d/
mkdir -p %{buildroot}%{_sysconfdir}/nagios/conf.d/
mkdir -p %{buildroot}%{_sysconfdir}/%{name}/databases
mkdir -p %{buildroot}%{_sysconfdir}/yum.repos.d/

# Install Backend and binaries
rsync -aAX backend/ %{buildroot}%{_datadir}/%{name}
install -m 755 bin/oacli %{buildroot}%{_bindir}
install -m 755 bin/oaconfig   %{buildroot}%{_sbindir}
install -m 755 bin/blkdevzero %{buildroot}%{_sbindir}

# Install Web UI
rsync -aAX webui/dist/ %{buildroot}%{_datadir}/openattic-gui/
sed -i -e 's/^ANGULAR_LOGIN.*$/ANGULAR_LOGIN = False/g' %{buildroot}%{_datadir}/%{name}/settings.py

# Configure /etc/default/openattic
# TODO: copy file from source tree and use sed to configure for EL7
cat > %{buildroot}/%{_sysconfdir}/default/%{name} <<EOF
PYTHON="/usr/bin/python"
OADIR="/usr/share/openattic"

RPCD_PIDFILE="/var/run/openattic_rpcd.pid"
RPCD_CHUID="openattic:openattic"
RPCD_LOGFILE="/var/log/openattic/openattic_rpcd.log"
RPCD_LOGLEVEL="INFO"
RPCD_OPTIONS="$OADIR/manage.py runrpcd"
RPCD_CERTFILE=""
RPCD_KEYFILE=""

SYSD_PIDFILE="/var/run/openattic_systemd.pid"
SYSD_LOGFILE="/var/log/openattic/openattic_systemd.log"
SYSD_LOGLEVEL="INFO"
SYSD_OPTIONS="$OADIR/manage.py runsystemd"

WEBSERVER_SERVICE="httpd"
SAMBA_SERVICES="smb nmb"
WINBIND_SERVICE="winbind"

NAGIOS_CFG="/etc/nagios/nagios.cfg"
NAGIOS_STATUS_DAT="/var/log/nagios/status.dat"
NAGIOS_SERVICE="nagios"
NPCD_MOD="/usr/lib64/nagios/brokers/npcdmod.o"
NPCD_CFG="/etc/pnp4nagios/npcd.cfg"
NPCD_SERVICE="npcd"
EOF

# database config
## TODO: generate random password

cat <<EOF > %{buildroot}%{_sysconfdir}/%{name}/databases/pgsql.ini
[default]
engine   = django.db.backends.postgresql_psycopg2
name     = openattic
user     = openattic
password = ip32...beg
host     = localhost
port     =
EOF

ln -s %{_sysconfdir}/%{name}/databases/pgsql.ini %{buildroot}%{_sysconfdir}/openattic/database.ini

# configure dbus
install -m 644 etc/dbus-1/system.d/openattic.conf %{buildroot}%{_sysconfdir}/dbus-1/system.d/

install -m 644 etc/modprobe.d/drbd.conf %{buildroot}%{_sysconfdir}/modprobe.d/

install -m 644 etc/logrotate.d/%{name} %{buildroot}%{_sysconfdir}/logrotate.d/

# configure yum repo
install -m 644 etc/yum.repos.d/%{name}.repo %{buildroot}%{_sysconfdir}/yum.repos.d/

# install man pages
install -m 644 man/*.1 %{buildroot}%{_mandir}/man1/
gzip %{buildroot}%{_mandir}/man1/*.1

#configure nagios
install -m 644 etc/nagios-plugins/config/openattic.cfg %{buildroot}%{_sysconfdir}/nagios/conf.d/openattic_plugins.cfg
install -m 644 etc/nagios3/conf.d/openattic_*.cfg      %{buildroot}%{_sysconfdir}/nagios/conf.d/

for NAGPLUGIN in `ls -1 %{buildroot}%{_datadir}/%{name}/nagios/plugins/`; do
    ln -s "%{_datadir}/%{name}/nagios/plugins/$NAGPLUGIN" "%{buildroot}%{_libdir}/nagios/plugins/$NAGPLUGIN"
done

mkdir -p %{buildroot}/lib/systemd/system/
install -m 644 etc/systemd/*.service %{buildroot}/lib/systemd/system/

# openATTIC httpd config
install -m 644 etc/apache2/conf-available/openattic-volumes.conf %{buildroot}%{_sysconfdir}/httpd/conf.d/
install -m 644 etc/apache2/conf-available/openattic.conf         %{buildroot}%{_sysconfdir}/httpd/conf.d/

install -m 644 etc/cron.d/updatetwraid %{buildroot}%{_sysconfdir}/cron.d/

%pre base
# create openattic user/group  if it does not exist
if getent group openattic > /dev/null ; then
  echo "openattic group already exists"
else
  groupadd -r openattic
  groupmems -g openattic -a apache
  groupmems -g openattic -a nagios
fi

if getent passwd openattic > /dev/null ; then
  echo "openattic user already exists"
else
  useradd -r -g openattic -d /var/lib/openattic -s /bin/bash -c "openATTIC System User" openattic
  groupmems -g apache -a openattic
  groupmems -g nagios -a openattic
fi
exit 0

%post base
systemctl daemon-reload
systemctl restart dbus
systemctl enable httpd
systemctl start httpd

%postun base
systemctl daemon-reload
systemctl restart dbus
systemctl restart httpd

%post gui
semanage fcontext -a -t httpd_sys_rw_content_t "/usr/share/openattic-gui(/.*)?"
restorecon -vvR
systemctl restart httpd

%postun gui
semanage fcontext -d -t httpd_sys_rw_content_t "/usr/share/openattic-gui(/.*)?"
restorecon -vvR
systemctl restart httpd

%post pgsql

# Configure Postgres DB
systemctl start postgresql
if postgresql-setup initdb; then
	echo "postgresql database initialized";
else
	echo "postgres database already initialized";
fi
systemctl enable postgresql
systemctl start postgresql

#TODO: Dynamisches Passwort erzeugen und ausgeben
#pass=$(openssl rand -hex 10)
dbu=$(su - postgres -c "psql --list" | awk -F'|' ' /openattic/ { print $2 }')
echo "===> $dbu"
if [ -n "$dbu" ]; then
	echo "Database openattic exists, owned by $dbu"
else
su - postgres -c psql << EOT
create user openattic with password 'ip32...beg';
create database openattic with owner openattic;
\q
EOT
	#sed -i -e "s/ip32...beg/$pass/g" /etc/openattic/databases/pgsql.ini
	sed -i -e 's/ident$/md5/g' /var/lib/pgsql/data/pg_hba.conf
fi
systemctl reload postgresql
systemctl status postgresql

%postun pgsql
# Datenbank drop
echo "You need to drop the openattic database & user"
echo "run the following commands as root"
echo ""
echo "su - postgres -c psql"
echo "postgres=# drop database openattic"
echo "postgres=# drop user openattic"
echo "postgres=# \q"
echo ""

%files
%defattr(-,root,root,-)
%doc CHANGELOG LICENSE README.rst

%files base
%defattr(-,root,root,-)
%{_bindir}/oacli
%{_sbindir}/blkdevzero
%{_sbindir}/oaconfig
%config %{_sysconfdir}/dbus-1/system.d/openattic.conf
/lib/systemd/system/openattic-rpcd.service
/lib/systemd/system/openattic-systemd.service
%config %{_sysconfdir}/httpd/conf.d/openattic.conf
%config %{_sysconfdir}/logrotate.d/%{name}
%defattr(-,openattic,openattic,-)
%dir %{_datadir}/%{name}
%dir %{_localstatedir}/lib/%{name}
%dir %{_localstatedir}/log/%{name}
%dir %{_localstatedir}/lock/%{name}
%dir %{_datadir}/%{name}/installed_apps.d
%config(noreplace) %{_sysconfdir}/default/%{name}
%config(noreplace) %{_sysconfdir}/%{name}/databases/pgsql.ini
%doc %{_mandir}/man1/oaconfig.1.gz
%doc %{_mandir}/man1/oacli.1.gz
%{_datadir}/%{name}/clustering/
%{_datadir}/%{name}/cmdlog/
%{_datadir}/%{name}/ifconfig/
%{_datadir}/%{name}/__init__.py*
%{_datadir}/%{name}/installed_apps.d/20_volumes
%{_datadir}/%{name}/installed_apps.d/70_clustering
%{_datadir}/%{name}/locale/
%{_datadir}/%{name}/manage.py*
%{_datadir}/%{name}/oa_auth.py*
%{_datadir}/%{name}/openattic.wsgi
%{_datadir}/%{name}/pamauth.py*
%{_datadir}/%{name}/peering/
%{_datadir}/%{name}/processors.py*
%{_datadir}/%{name}/rest/
%{_datadir}/%{name}/rpcd/
%{_datadir}/%{name}/serverstats.wsgi
%{_datadir}/%{name}/settings.py*
%{_datadir}/%{name}/systemd/
%{_datadir}/%{name}/sysutils/
%{_datadir}/%{name}/templates/
%{_datadir}/%{name}/urls.py*
%{_datadir}/%{name}/userprefs/
%{_datadir}/%{name}/views.py*
%{_datadir}/%{name}/volumes/


%files module-btrfs
%defattr(-,openattic,openattic,-)
%{_datadir}/%{name}/installed_apps.d/10_btrfs
%{_datadir}/%{name}/btrfs/

%files module-ceph
%defattr(-,openattic,openattic,-)
%{_datadir}/%{name}/installed_apps.d/60_ceph
%{_datadir}/%{name}/ceph/

%files gui
%defattr(-,openattic,openattic,-)
%{_datadir}/%{name}-gui

%files module-cron
%defattr(-,openattic,openattic,-)
%{_datadir}/%{name}/installed_apps.d/09_cron
%{_datadir}/%{name}/cron/

%files module-drbd
%defattr(-,openattic,openattic,-)
%config %{_sysconfdir}/modprobe.d/drbd.conf
%{_datadir}/%{name}/drbd/
%{_datadir}/%{name}/installed_apps.d/60_drbd

%files module-http
%defattr(-,openattic,openattic,-)
%{_localstatedir}/lib/%{name}/http/
%{_datadir}/%{name}/http/
%{_datadir}/%{name}/installed_apps.d/60_http
%config %{_sysconfdir}/httpd/conf.d/openattic-volumes.conf

%post module-http
systemctl daemon-reload
systemctl restart httpd

%files module-ipmi
%defattr(-,openattic,openattic,-)
%{_datadir}/%{name}/installed_apps.d/50_ipmi
%{_datadir}/%{name}/ipmi/

%files module-lio
%defattr(-,openattic,openattic,-)
%{_datadir}/%{name}/installed_apps.d/60_lio
%{_datadir}/%{name}/lio/

%files module-lvm
%defattr(-,openattic,openattic,-)
%{_datadir}/%{name}/lvm/
%{_datadir}/%{name}/installed_apps.d/10_lvm

%post module-lvm
systemctl daemon-reload
systemctl enable lvm2-lvmetad
systemctl start lvm2-lvmetad

%files module-mailaliases
%defattr(-,openattic,openattic,-)
%{_datadir}/%{name}/mailaliases/
%{_datadir}/%{name}/installed_apps.d/50_mailaliases

%files module-mdraid
%defattr(-,openattic,openattic,-)
%{_datadir}/%{name}/mdraid/
%{_datadir}/%{name}/installed_apps.d/09_mdraid

%files module-nagios
#/etc/pnp4nagios/check_commands/check_diskstats.cfg
#/etc/pnp4nagios/check_commands/check_all_disks.cfg
%defattr(-,root,root,-)
%config %{_sysconfdir}/nagios/conf.d/openattic_plugins.cfg
%config %{_sysconfdir}/nagios/conf.d/openattic_static.cfg
%config %{_sysconfdir}/nagios/conf.d/openattic_contacts.cfg
%{_libdir}/nagios/plugins/check_cputime
%{_libdir}/nagios/plugins/check_diskstats
%{_libdir}/nagios/plugins/check_drbd
%{_libdir}/nagios/plugins/check_drbdstats
%{_libdir}/nagios/plugins/check_iface_traffic
%{_libdir}/nagios/plugins/check_lvm_snapshot
%{_libdir}/nagios/plugins/check_oa_utilization
%{_libdir}/nagios/plugins/check_openattic_rpcd
%{_libdir}/nagios/plugins/check_openattic_systemd
%{_libdir}/nagios/plugins/check_protocol_traffic
%{_libdir}/nagios/plugins/check_twraid_unit
%{_libdir}/nagios/plugins/notify_openattic
%defattr(-,openattic,openattic,-)
%{_datadir}/%{name}/installed_apps.d/50_nagios
%{_datadir}/%{name}/nagios
%defattr(-,nagios,nagios,-)
%{_localstatedir}/lib/nagios3

%post module-nagios
systemctl daemon-reload
chkconfig nagios on
chkconfig npcd on
systemctl start nagios.service
systemctl start npcd.service

%files 	module-nfs
%defattr(-,openattic,openattic,-)
%{_localstatedir}/lib/%{name}/nfs_dummy/
%{_datadir}/%{name}/installed_apps.d/60_nfs
%{_datadir}/%{name}/nfs/

%post module-nfs
systemctl daemon-reload
systemctl enable rpcbind.service
systemctl enable nfs-server.service
systemctl start rpcbind.service
systemctl start nfs-server.service

%files 	module-samba
%defattr(-,openattic,openattic,-)
%{_datadir}/%{name}/installed_apps.d/60_samba
%{_datadir}/%{name}/samba/

%post module-samba
systemctl daemon-reload
systemctl enable nmb
systemctl start nmb
systemctl enable smb
systemctl start smb

%files 	module-twraid
%defattr(-,openattic,openattic,-)
%{_datadir}/%{name}/installed_apps.d/09_twraid
%{_datadir}/%{name}/twraid/
%config %{_sysconfdir}/cron.d/updatetwraid

%files 	module-zfs
%defattr(-,openattic,openattic,-)
%{_datadir}/%{name}/installed_apps.d/30_zfs
%{_datadir}/%{name}/zfs/

%files 	pgsql
%defattr(-,openattic,openattic,-)
%{_sysconfdir}/openattic/

%files release
%defattr(-,root,root,-)
%{_sysconfdir}/yum.repos.d/%{name}.repo

%changelog
<<<<<<< HEAD
* Fri Dec 04 2015 Lenz Grimmer <lenz@openattic.org> 2.0.3
- Start and enable Samba in the samba subpackage (OP-788) 
=======
* Fri Dec 04 2015 Lenz Grimmer <lenz@openattic.org> 2.0.5
- Removed obsolete dependency on the Oxygen icon set (OP-787)
* Thu Dec 03 2015 Lenz Grimmer <lenz@openattic.org> 2.0.5
- Make sure to enable httpd upon restart
- Make sure to start rpcbind before nfs-server in the module-nfs post
  scriptlet (OP-786)
>>>>>>> 4eca6d14
* Tue Sep 29 2015 Lenz Grimmer <lenz@openattic.org> 2.0.3
- Fixed dependencies and moved %pre section that creates the openattic
  user/group to the base subpackage (OP-536)
- Moved log files into /var/log/openattic, removed superflouous chown
  in the %pre install
- Replaced some legacy "system" calls with "systemctl"

* Mon Sep 07 2015 Lenz Grimmer <lenz@openattic.org> 2.0.2
- Updated package descriptions (fixed formatting)
- Added openattic-module-ceph subpackage (OP-624)
- Use a versioned tar ball as the build source
- Don't install bower and grunt as part of the RPM build process
- Reworked install section, use more RPM macros
- Removed compiled Python objects from the file list
- Added /var/lib/nagios3 to the nagios subpackage
- Added policycoreutils-python dependency to the gui package (OP-571)

* Thu May 21 2015 Michael Ziegler <michael@open-attic.org> - %{BUILDVERSION}-%{PKGVERSION}
- Remove prep stuff
- Replace fixed version numbers by BUILDVERSION and PKGVERSION macros which are populated with info from HG
- rm the docs from RPM_BUILD_ROOT and properly install them through %doc

* Tue Feb 24 2015 Markus Koch  <mkoch@redhat.com> - 1.2 build
- split into package modules

* Fri May 23 2003 Markus Koch  <mkoch@redhat.com> - 1.2 build version 1
- First build.<|MERGE_RESOLUTION|>--- conflicted
+++ resolved
@@ -736,17 +736,13 @@
 %{_sysconfdir}/yum.repos.d/%{name}.repo
 
 %changelog
-<<<<<<< HEAD
 * Fri Dec 04 2015 Lenz Grimmer <lenz@openattic.org> 2.0.3
 - Start and enable Samba in the samba subpackage (OP-788) 
-=======
-* Fri Dec 04 2015 Lenz Grimmer <lenz@openattic.org> 2.0.5
 - Removed obsolete dependency on the Oxygen icon set (OP-787)
 * Thu Dec 03 2015 Lenz Grimmer <lenz@openattic.org> 2.0.5
 - Make sure to enable httpd upon restart
 - Make sure to start rpcbind before nfs-server in the module-nfs post
   scriptlet (OP-786)
->>>>>>> 4eca6d14
 * Tue Sep 29 2015 Lenz Grimmer <lenz@openattic.org> 2.0.3
 - Fixed dependencies and moved %pre section that creates the openattic
   user/group to the base subpackage (OP-536)
