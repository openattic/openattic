--- conflicted
+++ resolved
@@ -298,12 +298,7 @@
 
 virtualenv env
 . env/bin/activate
-<<<<<<< HEAD
-pip install --upgrade pip
 if [ "$IS_XENIAL" ]
-=======
-if [ "$IS_UBUNTU" ]
->>>>>>> 0dae80bd
 then
 pip install -r openattic/requirements/ubuntu-16.04.txt
 elif [ "$IS_TRUSTY" ]
@@ -338,16 +333,11 @@
 python manage.py pre_install
 if [ "$IS_TRUSTY" ]
 then
-python manage.py syncdb --noinput
+    python manage.py syncdb --noinput
 else
-python manage.py migrate
-<<<<<<< HEAD
-fi
-python manage.py loaddata nagios/*/initial_data.json
-=======
+    python manage.py migrate
+fi
 python manage.py loaddata */fixtures/initial_data.json
-#python manage.py syncdb --noinput
->>>>>>> 0dae80bd
 python manage.py createcachetable status_cache
 python manage.py add-host
 
