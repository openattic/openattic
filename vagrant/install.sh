--- conflicted
+++ resolved
@@ -330,16 +330,10 @@
     cp -r /usr/lib*/python2.7/*-packages/rtslib env/lib/python2.7/site-packages/
 fi
 
-<<<<<<< HEAD
-=======
-#RPCD
-ln -s /usr/lib*/python2.7/*-packages/M2Crypto env/lib/python2.7/site-packages/M2Crypto
-
 # Create symlinks for various oA command line tools.
 sudo ln -s /home/vagrant/openattic/bin/blkdevzero /bin/blkdevzero
 sudo ln -s /home/vagrant/openattic/bin/oavgmanager /bin/oavgmanager
 
->>>>>>> 7d770c4d
 # oaconfig install
 
 pushd openattic/backend/
