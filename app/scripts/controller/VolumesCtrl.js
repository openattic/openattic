--- conflicted
+++ resolved
@@ -50,23 +50,14 @@
     });
 
     $scope.addAction = function(){
-<<<<<<< HEAD
-      console.log(['addAction', arguments]);
+      $state.go("volumes-add");
     };
-=======
-      $state.go("volumes-add");
-    }
->>>>>>> b6d602cd
 
     $scope.resizeAction = function(){
       console.log(['resizeAction', arguments]);
     };
 
     $scope.deleteAction = function(){
-<<<<<<< HEAD
-      console.log(['deleteAction', arguments]);
-    };
-=======
       $.SmartMessageBox({
         title: 'Delete HTTP export',
         content: [
@@ -110,7 +101,6 @@
         }
       });
     }
->>>>>>> b6d602cd
   });
 
 // kate: space-indent on; indent-width 2; replace-tabs on;