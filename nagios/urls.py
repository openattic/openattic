--- conflicted
+++ resolved
@@ -17,9 +17,5 @@
 from django.conf.urls.defaults import patterns
 
 urlpatterns = patterns('',
-<<<<<<< HEAD
-    ( r'(?P<service_id>\d+)/(?P<srcidx>\d+)\.png', 'nagios.views.proxy_graph' ),
-=======
-    ( r'(?P<service_id>\d+)/(?P<srcidx>[\d\w_-]+)\.png', 'nagios.views.graph' ),
->>>>>>> 995e528e
+    ( r'(?P<service_id>\d+)/(?P<srcidx>[\d\w_-]+)\.png', 'nagios.views.proxy_graph' ),
     )