# -*- coding: utf-8 -*-
# kate: space-indent on; indent-width 4; replace-tabs on;

"""
 *  Copyright (C) 2011-2014, it-novum GmbH <community@open-attic.org>
 *
 *  openATTIC is free software; you can redistribute it and/or modify it
 *  under the terms of the GNU General Public License as published by
 *  the Free Software Foundation; version 2.
 *
 *  This package is distributed in the hope that it will be useful,
 *  but WITHOUT ANY WARRANTY; without even the implied warranty of
 *  MERCHANTABILITY or FITNESS FOR A PARTICULAR PURPOSE.  See the
 *  GNU General Public License for more details.
"""

PROJECT_ROOT = None
PROJECT_URL  = '/openattic'
# the following is needed in gunicorn, because it doesn't set SCRIPT_URL and PATH_INFO
# fyi: SCRIPT_URL=/filer/lvm/ PATH_INFO=/lvm/ would allow for Django to auto-detect the path
#FORCE_SCRIPT_NAME = PROJECT_URL

DATA_ROOT = "/var/lib/openattic"

from os.path import join, dirname, abspath, exists
if not PROJECT_ROOT or not exists( PROJECT_ROOT ):
    PROJECT_ROOT = dirname(abspath(__file__))

BASE_DIR = PROJECT_ROOT

# Try to find the GUI
<<<<<<< HEAD
if exists("/srv/openattic/webui/app"):
    GUI_ROOT = "/srv/openattic/webui/app"
=======
if exists(join(PROJECT_ROOT, "..", "webui", "app")):
    GUI_ROOT = join(PROJECT_ROOT, "..", "webui", "app")
>>>>>>> ac88054a
else:
    GUI_ROOT = "/usr/share/openattic/webui"

from ConfigParser import ConfigParser

DEBUG = True
TEMPLATE_DEBUG = DEBUG

APPEND_SLASH = False

LVM_CHOWN_GROUP = "users"

REST_FRAMEWORK = {
    'DEFAULT_AUTHENTICATION_CLASSES': (
        'oa_auth.ExtendedBasicAuthentication',
        'rest_framework.authentication.SessionAuthentication',
        'rest_framework.authentication.TokenAuthentication',
    ),
    'DEFAULT_PERMISSION_CLASSES': (
        'rest_framework.permissions.IsAuthenticated',
    ),
    'DEFAULT_FILTER_BACKENDS': (
        'rest_framework.filters.DjangoFilterBackend',
        'rest_framework.filters.SearchFilter',
        'rest_framework.filters.OrderingFilter',
    ),
    'PAGINATE_BY':        50,
    'PAGINATE_BY_PARAM': 'page_size',
    'MAX_PAGINATE_BY':   100,
    'URL_FIELD_NAME':    'url',
}

# Read database.ini
DATABASES = {}

__conf__ = ConfigParser()
__conf__.read("/etc/openattic/database.ini")
for sec in __conf__.sections():
    DATABASES[sec] = {
        "ENGINE":   __conf__.get(sec, "engine"),
        "NAME":     __conf__.get(sec, "name"),
        "USER":     __conf__.get(sec, "user"),
        "PASSWORD": __conf__.get(sec, "password"),
        "HOST":     __conf__.get(sec, "host"),
        "PORT":     __conf__.get(sec, "port"),
    }

DBUS_IFACE_SYSTEMD = "org.openattic.systemd"

AUTH_PROFILE_MODULE = 'userprefs.UserProfile'

CACHES = {
    'systemd': {
        'BACKEND': 'django.core.cache.backends.memcached.MemcachedCache',
        'LOCATION': '127.0.0.1:11211',
    },
    'status': {
        'BACKEND': 'django.core.cache.backends.db.DatabaseCache',
        'LOCATION': 'status_cache',
    },
    'default': {
        'BACKEND': 'django.core.cache.backends.dummy.DummyCache',
    }
}

# Log execution of "lvs" and "vgs" commands.
# Those don't usually fail and are executed quite often (tm) to generate the LV and VG lists,
# so logging them might not make too much sense, but it's up to you. :)
# Logging commands like lvcreate/lvresize/lvremove won't be affected by this.
LVM_LOG_COMMANDS = False

# If available, try to use Systemd to restart daemons.
USE_SYSTEMD_IF_AVAIL = True

# Auto-Configure distro defaults
try:
    import platform
    distro, version, codename = platform.linux_distribution()
except:
    pass
else:
    if distro in ('Red Hat Enterprise Linux Server', 'CentOS Linux'):
        NAGIOS_CFG_PATH = "/etc/nagios/nagios.cfg"
        NAGIOS_CONTACTS_CFG_PATH = "/etc/nagios/conf.d/openattic_contacts.cfg"
        NAGIOS_SERVICES_CFG_PATH = "/etc/nagios/conf.d/openattic.cfg"
        NAGIOS_RRD_BASEDIR = "/var/lib/pnp4nagios"
        NAGIOS_RRD_PATH = "/var/lib/pnp4nagios/%(host)s/%(serv)s.rrd"
        NAGIOS_XML_PATH = "/var/lib/pnp4nagios/%(host)s/%(serv)s.xml"
        NAGIOS_BINARY_NAME = "nagios"
        NAGIOS_SERVICE_NAME = "nagios"
        NAGIOS_STATUS_DAT_PATH = "/var/log/nagios/status.dat"
        SAMBA_SERVICE_NAME = "smb"
        LVM_HAVE_YES_OPTION = True
    elif distro == "Ubuntu":
        SAMBA_SERVICE_NAME = "smbd"
        USE_SYSTEMD_IF_AVAIL = False
    elif distro == "debian":
        USE_SYSTEMD_IF_AVAIL = False


if exists('/var/run/rrdcached.sock'):
    NAGIOS_RRDCACHED_SOCKET = '/var/run/rrdcached.sock'

# Local time zone for this installation. Choices can be found here:
# http://en.wikipedia.org/wiki/List_of_tz_zones_by_name
# although not all choices may be available on all operating systems.
# On Unix systems, a value of None will cause Django to use the same
# timezone as the operating system.
# If running in a Windows environment this must be set to the same as your
# system time zone.
TIME_ZONE = 'Europe/Berlin'

# Language code for this installation. All choices can be found here:
# http://www.i18nguy.com/unicode/language-identifiers.html
LANGUAGE_CODE = 'en-us'

SITE_ID = 1

# If you set this to False, Django will make some optimizations so as not
# to load the internationalization machinery.
USE_I18N = True

# If you set this to False, Django will not format dates, numbers and
# calendars according to the current locale
USE_L10N = True

# Absolute path to the directory that holds media.
# Example: "/home/media/media.lawrence.com/"
MEDIA_ROOT = join(PROJECT_ROOT, 'htdocs')

# URL that handles the media served from MEDIA_ROOT. Make sure to use a
# trailing slash if there is a path component (optional in other cases).
# Examples: "http://media.lawrence.com", "http://example.com/media/"
MEDIA_URL = PROJECT_URL + '/static/'

STATIC_URL  = PROJECT_URL + '/staticfiles/'
STATIC_ROOT = "/var/lib/openattic/static"
STATICFILES_DIRS = (MEDIA_ROOT,)

import django
if django.VERSION[:2] == (1, 2):
    # URL prefix for admin media -- CSS, JavaScript and images. Make sure to use a
    # trailing slash.
    # Examples: "http://foo.com/media/", "/media/".
    ADMIN_MEDIA_PREFIX = PROJECT_URL + '/static/admin/'

LOGIN_URL = PROJECT_URL + '/accounts/login/'
LOGIN_REDIRECT_URL = PROJECT_URL + "/"

# Automatically generate a .secret.txt file containing the SECRET_KEY.
# Shamelessly stolen from ByteFlow: <http://www.byteflow.su>
try:
    SECRET_KEY
except NameError:
    SECRET_FILE = join(PROJECT_ROOT, '.secret.txt')
    try:
        SECRET_KEY = open(SECRET_FILE).read().strip()
    except IOError:
        try:
            from random import choice
            SECRET_KEY = ''.join([choice('abcdefghijklmnopqrstuvwxyz0123456789!@#$%^&*(-_=+)') for i in range(50)])
            secret = file(SECRET_FILE, 'w')
            secret.write(SECRET_KEY)
            secret.close()
        except IOError:
            Exception('Please create a %s file with random characters to generate your secret key!' % SECRET_FILE)


# Read domain.ini.
__domconf__ = ConfigParser()

#   set defaults...
__domconf__.add_section("domain")
__domconf__.set("domain", "realm", "")
__domconf__.set("domain", "workgroup", "")

__domconf__.add_section("pam")
__domconf__.set("pam", "service", "openattic")
__domconf__.set("pam", "enabled", "no")
__domconf__.set("pam", "is_kerberos", "yes")

__domconf__.add_section("kerberos")
__domconf__.set("kerberos", "enabled", "no")

__domconf__.add_section("database")
__domconf__.set("database", "enabled", "yes")

__domconf__.add_section("authz")
__domconf__.set("authz", "group", "")

#   now read the actual config, if it exists. If it doesn't, the defaults are fine,
#   so we don't need to care about whether or not this works.
__domconf__.read("/etc/openattic/domain.ini")


# A PAM authentication service to query with our user data.
# If this does not succeed, openATTIC will fall back to its
# internal database.
PAM_AUTH_SERVICE = __domconf__.get("pam", "service")
# Whether or not the service given in PAM_AUTH_SERVICE uses
# Kerberos as its backend, therefore requiring user names
# to be all UPPERCASE.
PAM_AUTH_KERBEROS = __domconf__.getboolean("pam", "is_kerberos")

AUTHENTICATION_BACKENDS = []
if __domconf__.getboolean("pam", "enabled"):
    AUTHENTICATION_BACKENDS.append("pamauth.PamBackend")
if __domconf__.getboolean("kerberos", "enabled"):
    AUTHENTICATION_BACKENDS.append('django.contrib.auth.backends.RemoteUserBackend')
if __domconf__.getboolean("database", "enabled"):
    AUTHENTICATION_BACKENDS.append('django.contrib.auth.backends.ModelBackend')

HAVE_KERBEROS = __domconf__.getboolean("kerberos", "enabled")

if __domconf__.get("domain", "realm"):
    SAMBA_DOMAIN = __domconf__.get("domain", "realm")
if __domconf__.get("domain", "workgroup"):
    SAMBA_WORKGROUP = __domconf__.get("domain", "workgroup")

# Group used for authorization. (If a user is in this group, they get superuser
# privileges when they login, if they don't have them already.)
AUTHZ_SYSGROUP = __domconf__.get("authz", "group").decode("utf-8")


# Timeout to use when connecting to peers via XMLRPC. This timeout only applies for
# the connect() and send() operations, but not for recv(); hence it can be set to an
# aggressively low value in order to either be sure we will get an answer or move on.
PEER_CONNECT_TIMEOUT=0.5

MIDDLEWARE_CLASSES = (
    'django.middleware.common.CommonMiddleware',
    'django.contrib.sessions.middleware.SessionMiddleware',
    'django.middleware.csrf.CsrfViewMiddleware',
    'django.middleware.locale.LocaleMiddleware',
    'django.contrib.auth.middleware.AuthenticationMiddleware',
    'django.contrib.messages.middleware.MessageMiddleware',
)

from django import VERSION as django_version

TEMPLATE_CONTEXT_PROCESSORS = [
    "django.contrib.auth.context_processors.auth",
    "django.core.context_processors.debug",
    "django.core.context_processors.i18n",
    "django.core.context_processors.media",
    'processors.project_url',
    'processors.profile',
]

ROOT_URLCONF = 'urls'

TEMPLATE_DIRS = (
    # Put strings here, like "/home/html/django_templates" or "C:/www/django/templates".
    # Always use forward slashes, even on Windows.
    # Don't forget to use absolute paths, not relative paths.
    '/etc/openattic/templates',
    '/usr/local/share/openattic/templates',
    join(PROJECT_ROOT, 'templates'),
)

LOCALE_PATHS = (
    '/etc/openattic/locale',
    '/usr/local/share/openattic/locale',
    join(PROJECT_ROOT, 'locale'),
)

MPLCONFIGDIR = "/tmp/.matplotlib"

INSTALLED_APPS = [
    'django.contrib.auth',
    'django.contrib.contenttypes',
    'django.contrib.sessions',
    'django.contrib.sites',
    'django.contrib.messages',
    'django.contrib.admin',
    'django.contrib.admindocs',
    'django.contrib.staticfiles',
    'rest_framework',
    'rest_framework.authtoken',
    'ifconfig',
    'userprefs',
    'cmdlog',
    'peering',
    'rpcd',
    'rest',
    'systemd',
    'sysutils',
]

INSTALLED_MODULES = []

def __loadmods__():
    def modprobe( modname ):
        """ Try to import the named module, and if that works add it to INSTALLED_APPS. """
        try:
            __import__( modname )
        except ImportError:
            pass
        else:
            INSTALLED_MODULES.append( modname )
            INSTALLED_APPS.append( modname )

    import re
    rgx = re.compile("^(?P<idx>\d\d)_(?P<name>\w+)$")

    def modnamecmp(a, b):
        amatch = rgx.match(a)
        bmatch = rgx.match(b)
        if amatch:
            if bmatch:
                res = cmp(int(amatch.group("idx")), int(bmatch.group("idx")))
                if res != 0:
                    return res
                else:
                    return cmp(amatch.group("name"), bmatch.group("name"))
            else:
                return -1
        else:
            if bmatch:
                return 1
            else:
                return cmp(a, b)

    import os
    mods = os.listdir( join( PROJECT_ROOT, "installed_apps.d") )
    mods.sort(cmp=modnamecmp)
    for name in mods:
        m = rgx.match(name)
        if m:
            modprobe(m.group("name"))
        else:
            modprobe(name)

    modprobe('django_extensions')
    modprobe('rosetta')

__loadmods__()<|MERGE_RESOLUTION|>--- conflicted
+++ resolved
@@ -29,15 +29,10 @@
 BASE_DIR = PROJECT_ROOT
 
 # Try to find the GUI
-<<<<<<< HEAD
-if exists("/srv/openattic/webui/app"):
-    GUI_ROOT = "/srv/openattic/webui/app"
-=======
 if exists(join(PROJECT_ROOT, "..", "webui", "app")):
     GUI_ROOT = join(PROJECT_ROOT, "..", "webui", "app")
->>>>>>> ac88054a
 else:
-    GUI_ROOT = "/usr/share/openattic/webui"
+    GUI_ROOT = "/usr/share/openattic-gui"
 
 from ConfigParser import ConfigParser
 
