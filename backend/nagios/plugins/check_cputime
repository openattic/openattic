#!/usr/bin/env python
# -*- coding: utf-8 -*-
# kate: space-indent on; indent-width 4; replace-tabs on;

"""
 *  Copyright (C) 2011-2016, it-novum GmbH <community@openattic.org>
 *
 *  openATTIC is free software; you can redistribute it and/or modify it
 *  under the terms of the GNU General Public License as published by
 *  the Free Software Foundation; version 2.
 *
 *  This package is distributed in the hope that it will be useful,
 *  but WITHOUT ANY WARRANTY; without even the implied warranty of
 *  MERCHANTABILITY or FITNESS FOR A PARTICULAR PURPOSE.  See the
 *  GNU General Public License for more details.
"""

from __future__ import division

import sys
import os
import posix

from time import time
from optparse import OptionParser
from ConfigParser import ConfigParser
from configobj import ConfigObj

<<<<<<< HEAD
from distro import distro_settings
=======
distro_config = [ '/etc/default/openattic', '/etc/sysconfig/openattic' ]
for filename in distro_config:
    if os.path.isfile(filename):
        config = ConfigObj(filename)
        break

sys.path.append(config['OADIR'])
from nagios.conf.distro import distro_settings
>>>>>>> b3bd19f5

settings = distro_settings()

sys_hz = posix.sysconf( posix.sysconf_names['SC_CLK_TCK'] )

# read /proc/stat
fd = open("/proc/stat", "r")
try:
    sys_stats = [ line.split() for line in fd ]
except:
    print "Failed reading system statistics."
    sys.exit(2)

# Count CPUs
cpumax = 0
for stats in sys_stats[1:]:
    if stats[0].startswith("cpu"):
        cpuidx = int(stats[0][3:])
        cpumax = max(cpumax, cpuidx)
cpucount = cpumax + 1

cpu_stats = sys_stats[0]

fields = ["cpu", "user", "nice", "system", "idle"]

if len(cpu_stats) > 5:
    fields.extend(["iowait", "irq", "softirq"])

if len(cpu_stats) > 8:
    fields.append("steal")

if len(cpu_stats) > 9:
    fields.append("guest")

if len(cpu_stats) > 10:
    fields.append("guestnice")

stats = dict( zip( fields, cpu_stats ) )
del stats["cpu"]

#print cpu_stats
#print stats

# load savedstate
savedstate = ConfigParser()
cputime = "{}/cputime".format(settings["NAGIOS_STATE_DIR"])
havestate  = bool( savedstate.read(cputime) ) and savedstate.has_section("state")


def wrapdiff(curr, last):
    """ Calculate the difference between last and curr.

        If last > curr, try to guess the boundary at which the value must have wrapped
        by trying the maximum values of 64, 32 and 16 bit signed and unsigned ints.
    """
    if last <= curr:
        return curr - last

    boundary = None
    for chkbound in (64,63,32,31,16,15):
        if last > 2**chkbound:
            break
        boundary = chkbound
    if boundary is None:
        raise ArithmeticError("Couldn't determine boundary")
    return 2**boundary - last + curr


exit = 0

if havestate:
    perfdata = {}

    dt = time() - savedstate.getfloat("state", "timestamp")

    for field in stats:
        if savedstate.has_option("state", field):
            dticks = wrapdiff( int(stats[field]), savedstate.getint("state", field) )
            dsecs  = dticks / sys_hz
            perfdata[field] = dsecs / dt / cpucount * 100

    busy  = 100 - perfdata["idle"]

    print "User %.2f%%, Sys %.2f%%, IOwait %.2f%%, Idle %.2f%%|%s" % (
        perfdata["user"], perfdata["system"], perfdata["iowait"], perfdata["idle"],
        ' '.join([ "%s=%.2f" % ( field, perfdata[field] ) for field in fields[1:] if field in perfdata ])
        )

    if busy >= 50:
        exit = 1
    if busy >= 80:
        exit = 2
    if perfdata["iowait"] >= 30:
        exit = 1
    if perfdata["iowait"] >= 50:
        exit = 2

else:
    print "Need state info, please wait until Nagios checks again."
    exit = 3
    savedstate.add_section("state")

for field in stats:
    savedstate.set("state", field, stats[field])

savedstate.set("state", "timestamp", time())

savedstate.write( open( cputime, "wb" ) )

sys.exit(exit)<|MERGE_RESOLUTION|>--- conflicted
+++ resolved
@@ -26,9 +26,6 @@
 from ConfigParser import ConfigParser
 from configobj import ConfigObj
 
-<<<<<<< HEAD
-from distro import distro_settings
-=======
 distro_config = [ '/etc/default/openattic', '/etc/sysconfig/openattic' ]
 for filename in distro_config:
     if os.path.isfile(filename):
@@ -37,7 +34,6 @@
 
 sys.path.append(config['OADIR'])
 from nagios.conf.distro import distro_settings
->>>>>>> b3bd19f5
 
 settings = distro_settings()
 
