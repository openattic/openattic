# -*- coding: utf-8 -*-
# kate: space-indent on; indent-width 4; replace-tabs on;

"""
 *  Copyright (C) 2011-2016, it-novum GmbH <community@openattic.org>
 *
 *  openATTIC is free software; you can redistribute it and/or modify it
 *  under the terms of the GNU General Public License as published by
 *  the Free Software Foundation; version 2.
 *
 *  This package is distributed in the hope that it will be useful,
 *  but WITHOUT ANY WARRANTY; without even the implied warranty of
 *  MERCHANTABILITY or FITNESS FOR A PARTICULAR PURPOSE.  See the
 *  GNU General Public License for more details.
"""
from ifconfig.models import Host
from rest_framework import serializers, viewsets
from rest_framework.reverse import reverse
from rest_framework.response import Response
from rest_framework.decorators import detail_route

from nagios.models import Service, Graph
from rest import relations

from rest.multinode.handlers import RequestHandlers


class ServiceSerializer(serializers.HyperlinkedModelSerializer):
<<<<<<< HEAD
    graphs  = serializers.SerializerMethodField()
    last_check  = serializers.DateTimeField(read_only=True)
    next_check  = serializers.DateTimeField(read_only=True)
    status      = serializers.CharField(read_only=True)
    plugin_output = serializers.CharField(source="state.plugin_output", read_only=True)
    perfdata      = serializers.SerializerMethodField('get_performance_data')
    host          = relations.HyperlinkedRelatedField(view_name='host-detail', many=False, read_only=False, queryset=Host.objects.all())
=======
    graphs = serializers.SerializerMethodField('get_graphs')
    last_check = serializers.DateTimeField(read_only=True)
    next_check = serializers.DateTimeField(read_only=True)
    status = serializers.CharField(read_only=True)
    plugin_output = serializers.CharField(source="state.plugin_output", read_only=True)
    perfdata = serializers.SerializerMethodField('get_performance_data')
    host = relations.HyperlinkedRelatedField(view_name='host-detail', many=False, read_only=False)
>>>>>>> 4731e3ba

    class Meta:
        model = Service
        fields = ('url', 'id', 'host', 'description', 'graphs', 'last_check', 'next_check',
                  'status', 'plugin_output', 'perfdata')

    def get_graphs(self, obj):
        graphs = []
        for graph in Graph.objects.filter(command=obj.command):
            graphs.append({
                "id":    graph.id,
                "title": graph.title,
                "url":   reverse("nagios.views.graph", args=(obj.id, graph.id),
                                 request=self.context["request"])
            })
        try:
            for (srcid, title) in obj.rrd.source_labels.items():
                graphs.append({
                    "id":    srcid,
                    "title": title,
                    "url":   reverse("nagios.views.graph", args=(obj.id, srcid),
                                     request=self.context["request"])
                })
        except SystemError:
            pass
        return graphs

    def get_performance_data(self, obj):
        try:
            return obj.perfdata
        except SystemError:
            return None


class ServiceViewSet(viewsets.ReadOnlyModelViewSet):
    queryset = Service.objects.all()
    serializer_class = ServiceSerializer
    filter_fields = ('host__name', 'description')
    search_fields = ('host__name', 'description')

    @detail_route()
    def fetch(self, request, *args, **kwargs):
        obj = self.get_object()
        rrd = obj.rrd
        srcname = request.GET["srcname"]
        try:
            start = int(request.GET.get("start",  rrd.last_check - 24*60*60))
            end = int(request.GET.get("end",    rrd.last_check))

            # Accept negative numbers for start and end by interpreting them as
            # "x seconds before last_check". The numbers are negative already,
            # so we need to ADD them.
            if end <= 0:
                end = rrd.last_check + end
            if start <= 0:
                start = rrd.last_check + start

            if start <= 0:
                raise ValueError("start date must be greater than zero")
            if end <= 0:
                raise ValueError("end date must be greater than zero")

        except ValueError, err:
            import sys
            from django.http import Http404
            print >> sys.stderr, unicode(err)
            raise Http404("Invalid start or end specified")

        return Response(rrd.fetch(srcname, start, end))


class ServiceProxyViewSet(RequestHandlers, ServiceViewSet):
    queryset = Service.all_objects.all()
    api_prefix = 'services'
    model = Service

    @detail_route()
    def fetch(self, request, *args, **kwargs):
        return self.retrieve(request, 'fetch', *args, **kwargs)


RESTAPI_VIEWSETS = [
    ('services', ServiceProxyViewSet),
]<|MERGE_RESOLUTION|>--- conflicted
+++ resolved
@@ -26,23 +26,14 @@
 
 
 class ServiceSerializer(serializers.HyperlinkedModelSerializer):
-<<<<<<< HEAD
-    graphs  = serializers.SerializerMethodField()
-    last_check  = serializers.DateTimeField(read_only=True)
-    next_check  = serializers.DateTimeField(read_only=True)
-    status      = serializers.CharField(read_only=True)
-    plugin_output = serializers.CharField(source="state.plugin_output", read_only=True)
-    perfdata      = serializers.SerializerMethodField('get_performance_data')
-    host          = relations.HyperlinkedRelatedField(view_name='host-detail', many=False, read_only=False, queryset=Host.objects.all())
-=======
-    graphs = serializers.SerializerMethodField('get_graphs')
+    graphs = serializers.SerializerMethodField()
     last_check = serializers.DateTimeField(read_only=True)
     next_check = serializers.DateTimeField(read_only=True)
     status = serializers.CharField(read_only=True)
     plugin_output = serializers.CharField(source="state.plugin_output", read_only=True)
     perfdata = serializers.SerializerMethodField('get_performance_data')
-    host = relations.HyperlinkedRelatedField(view_name='host-detail', many=False, read_only=False)
->>>>>>> 4731e3ba
+    host = relations.HyperlinkedRelatedField(view_name='host-detail', many=False, 
+	                                         read_only=False, queryset=Host.objects.all())
 
     class Meta:
         model = Service
