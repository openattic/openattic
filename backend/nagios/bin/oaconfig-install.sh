
NAGIOS_RESTART_REQ="false"

if grep process_performance_data $NAGIOS_CFG | cut -d= -f2 | grep -q 0; then
	# Enable processing of performance data
	sed -i -e 's/^process_performance_data=0$/process_performance_data=1/' $NAGIOS_CFG
	NAGIOS_RESTART_REQ="true"
fi

# Enable NPCD broker module (except for Nagios 4 - see OP-820 for details)
if ! $NAGIOS_BINARY_NAME -V | grep "^Nagios Core" | cut -d" " -f3 | grep "^4" ; then
  if ! grep broker_module $NAGIOS_CFG | grep -v '#' | grep -q npcdmod.o; then
    echo "broker_module=$NPCD_MOD config_file=$NPCD_CFG" >> $NAGIOS_CFG
    NAGIOS_RESTART_REQ="true"
  fi
fi

if [ -e /etc/default/npcd ] && grep -q 'RUN="no"' /etc/default/npcd; then
	# Enable npcd
	sed -i -e 's/RUN="no"/RUN="yes"/' /etc/default/npcd
fi
service $NPCD_SERVICE start

if [ $NAGIOS_RESTART_REQ = "true" ]; then
	service $NAGIOS_SERVICE restart
  WAITTIME="15"
  echo -n "Waiting for $NAGIOS_STATUS_DAT to appear"
  for i in $(seq 1 $WAITTIME); do
    if [ -e $NAGIOS_STATUS_DAT ]; then
      echo " OK";
      break;
    fi
    sleep 1
    echo -n "."
  done
  if [ ! -e $NAGIOS_STATUS_DAT ]; then
    echo ""
    echo "Error: $NAGIOS_STATUS_DAT did not appear after $WAITTIME seconds!"
    exit 1
<<<<<<< HEAD
  else
    exit 0
=======
>>>>>>> 28a89c19
  fi
fi<|MERGE_RESOLUTION|>--- conflicted
+++ resolved
@@ -37,10 +37,5 @@
     echo ""
     echo "Error: $NAGIOS_STATUS_DAT did not appear after $WAITTIME seconds!"
     exit 1
-<<<<<<< HEAD
-  else
-    exit 0
-=======
->>>>>>> 28a89c19
   fi
 fi