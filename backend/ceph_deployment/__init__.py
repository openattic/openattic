--- conflicted
+++ resolved
@@ -1,7 +1,3 @@
-<<<<<<< HEAD
-import sys
-from distutils.spawn import find_executable
-=======
 # -*- coding: utf-8 -*-
 # kate: space-indent on; indent-width 4; replace-tabs on;
 
@@ -17,8 +13,8 @@
  *  MERCHANTABILITY or FITNESS FOR A PARTICULAR PURPOSE.  See the
  *  GNU General Public License for more details.
 """
+import sys
 from utilities import is_executable_installed
->>>>>>> a8ba90fe
 
 try:
     import ceph
@@ -26,11 +22,6 @@
     print >>sys.stderr, 'Cannot import app "ceph", disabling app "ceph_deployment"'
     raise ImportError()
 
-<<<<<<< HEAD
-if not find_executable('salt'):
+if not is_executable_installed('salt'):
     print >>sys.stderr, '"salt" executable not found, disabling app "ceph_deployment"'
-=======
-if not is_executable_installed('salt'):
-    print '"salt" executable not found, disabling app "ceph_deployment"'
->>>>>>> a8ba90fe
     raise ImportError()