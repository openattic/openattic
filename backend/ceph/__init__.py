--- conflicted
+++ resolved
@@ -1,11 +1,3 @@
-<<<<<<< HEAD
-import sys
-from distutils.spawn import find_executable
-
-if not find_executable('ceph'):
-    print >> sys.stderr, 'ERROR:ceph:Ceph executable couldn\'t be found. ' \
-        'The `ceph` package provided by your distribution is probably not installed.'
-=======
 # -*- coding: utf-8 -*-
 # kate: space-indent on; indent-width 4; replace-tabs on;
 
@@ -21,13 +13,12 @@
  *  MERCHANTABILITY or FITNESS FOR A PARTICULAR PURPOSE.  See the
  *  GNU General Public License for more details.
 """
+import sys
 from utilities import is_executable_installed
 
 if not is_executable_installed('ceph'):
-    print(
-        'ERROR:ceph:Ceph executable couldn\'t be found. ' +
-        'The `ceph` package provided by your distribution is probably not installed.')
->>>>>>> a8ba90fe
+    print >> sys.stderr, 'ERROR:ceph:Ceph executable couldn\'t be found. ' +
+        'The `ceph` package provided by your distribution is probably not installed.'
     raise ImportError()
 
 try:
