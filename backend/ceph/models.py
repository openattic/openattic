# -*- coding: utf-8 -*-
# kate: space-indent on; indent-width 4; replace-tabs on;
"""
 *  Copyright (C) 2011-2016, it-novum GmbH <community@openattic.org>
 *
 *  openATTIC is free software; you can redistribute it and/or modify it
 *  under the terms of the GNU General Public License as published by
 *  the Free Software Foundation; version 2.
 *
 *  This package is distributed in the hope that it will be useful,
 *  but WITHOUT ANY WARRANTY; without even the implied warranty of
 *  MERCHANTABILITY or FITNESS FOR A PARTICULAR PURPOSE.  See the
 *  GNU General Public License for more details.
"""

from __future__ import division

import ConfigParser
import itertools
import json
import logging
import math
import os

from contextlib import contextmanager

from django.conf import settings
from django.contrib.auth.models import User
from django.core.exceptions import ValidationError
from django.db import models
from django.utils.translation import ugettext_noop as _
from django.shortcuts import get_object_or_404

from ceph import librados
from ceph.librados import MonApi, undo_transaction, RbdApi
import ceph.tasks
from exception import NotSupportedError
from ifconfig.models import Host
from nodb.models import NodbModel, JsonField, NodbManager, bulk_attribute_setter
from systemd import get_dbus_object, dbus_to_python
from systemd.helpers import Transaction
from taskqueue.models import TaskQueue
from utilities import aggregate_dict, zip_by_keys
from volumes.models import StorageObject, FileSystemVolume, VolumePool, BlockVolume

logger = logging.getLogger(__name__)


class RadosClientManager(object):

    instances = {}

    def __getitem__(self, fsid):
        if fsid not in self.instances:
            cluster_name = CephCluster.get_name(fsid)
            self.instances[fsid] = librados.Client(cluster_name)

        return self.instances[fsid]

rados = RadosClientManager()


class CephCluster(NodbModel):
    """Represents a Ceph cluster."""

    fsid = models.CharField(max_length=36, primary_key=True)
    name = models.CharField(max_length=100)
    health = models.CharField(max_length=11)
    performance_data_options = JsonField(base_type=list, editable=False)

    @staticmethod
    def has_valid_config_file():
        conf_dir = '/etc/ceph'
        # Check for existance of /etc/ceph.
        if os.path.isdir(conf_dir):
            # Look into that directory and check if at least one conf file exists and is readable.
            for file_name in os.listdir(conf_dir):
                file_path = os.path.join(conf_dir, file_name)
                if file_name.endswith('.conf') and os.access(file_path, os.R_OK):
                    return True

        logger.error('No usable Ceph configuration file could be found')
        return False

    @staticmethod
    def get_names():
        clusters = []

        if not CephCluster.has_valid_config_file():
            return clusters

        for file in os.listdir('/etc/ceph'):
            if file.endswith('.conf'):
                if os.access(os.path.join('/etc/ceph', file), os.R_OK):
                    clusters.append(os.path.splitext(file)[0])
                else:
                    logger.warning('Could\'nt access {}'.format(file))

        return clusters

    @staticmethod
    def get_name(fsid):
        for conf_file in os.listdir('/etc/ceph'):
            conf_file_path = os.path.join('/etc/ceph', conf_file)
            if conf_file.endswith('.conf') and os.access(conf_file_path, os.R_OK):
                config = ConfigParser.ConfigParser()
                config.read(os.path.join('/etc/ceph/', conf_file))

                if config.get('global', 'fsid') == fsid:
                    return os.path.splitext(conf_file)[0]

        raise LookupError()

    @staticmethod
    def get_fsid(cluster_name):
        f = '/etc/ceph/{name}.conf'.format(name=cluster_name)
        if os.path.isfile(f) and os.access(f, os.R_OK):
            config = ConfigParser.ConfigParser()
            config.read(f)
            fsid = config.get('global', 'fsid')

            return fsid

        raise LookupError()

    @staticmethod
    def get_status(fsid, status_command='status'):
        return rados[fsid].mon_command(status_command)

    @staticmethod
    def get_all_objects(context, query):
        result = []
        for cluster_name in CephCluster.get_names():
            fsid = CephCluster.get_fsid(cluster_name)
            cluster = CephCluster(fsid=fsid, name=cluster_name)
            result.append(cluster)

        return result

    @bulk_attribute_setter(['health'])
    def set_cluster_health(self, objects, field_names):
        self.health = CephCluster.get_status(self.fsid, 'health')['overall_status']

    @bulk_attribute_setter(['performance_data_options'])
    def set_performance_data_options(self, objects, field_names):
        self.performance_data_options = {}
        if "nagios" in settings.INSTALLED_APPS:
            from nagios.graphbuilder import RRD
            curr_host = Host.objects.get_current()

            try:
                sources = dict()
                sources["performancedata"] = RRD.get_sources_list(
                    curr_host, "Check_CephCluster_{}".format(self.fsid))

                with fsid_context(self.fsid):

                    pools = CephPool.objects.all()
                    if len(pools) > 0:
                        sources["performancedata_pools"] = RRD.get_sources_list(
                            curr_host, "Check_CephPool_{}_{}".format(self.fsid, pools[0].name))

                    rbds = CephRbd.objects.all()
                    if len(rbds) > 0:
                        sources["performancedata_rbds"] = RRD.get_sources_list(
                            curr_host, "Check_CephRbd_{}_{}_{}".format(self.fsid, pools[0].name,
                                                                       rbds[0].name))

                self.performance_data_options = sources

            except SystemError:
                logger.exception('set_performance_data_options failed')
                pass

    @staticmethod
    def get_performance_data(fsid, filter=None):
        """
        Returns the performance data for a cluster by the FSID and consideration of the filter
        parameters if given.

        :param fsid: FSID of the cluster
        :rtype: str
        :param filter: The performance data will be filtered by these sources (based on the RRD
            file).
        :rtype: list[str]
        :return: Returns a list of performance data.
        :rtype: dict
        """

        get_object_or_404(CephCluster, fsid=fsid)
        check_for_installed_nagios()

        from nagios.graphbuilder import Graph, RRD
        curr_host = Host.objects.get_current()

        rrd = RRD.get_rrd(curr_host, "Check_CephCluster_{}".format(fsid))
        graph = Graph.get_graph(rrd, filter)
        return Graph.convert_rrdtool_json_to_nvd3(graph.get_json())

    @property
    def rados_client(self):
        """Mainly for django shell by simplifying the access to librados.
        :rtype: librados.Client
        """
        return rados[self.fsid]

    def __str__(self):
        return self.name


@contextmanager
def fsid_context(fsid):
    """
    .. example:
        >>> with fsid_context('baad-food-baadfood') as ctx:
        >>>     print ctx.cluster.name
    """
    class CTX(object):
        def __init__(self, fsid):
            self.cluster = CephCluster.objects.get(fsid=fsid)
            self.fsid = fsid

    ctx = CTX(fsid)
    previous_context = NodbManager.nodb_context
    try:
        NodbManager.set_nodb_context(ctx)
        yield ctx
    finally:
        NodbManager.set_nodb_context(previous_context)


class CephPool(NodbModel):

    id = models.IntegerField(primary_key=True, editable=False)
    cluster = models.ForeignKey(CephCluster, editable=False, null=True, blank=True)
    name = models.CharField(max_length=100)
    type = models.CharField(max_length=100, choices=[('replicated', 'replicated'),
                                                     ('erasure', 'erasure')])
    erasure_code_profile = models.ForeignKey("CephErasureCodeProfile", null=True, default=None,
                                             blank=True)
    last_change = models.IntegerField(editable=False)
    quota_max_objects = models.IntegerField()
    quota_max_bytes = models.IntegerField()
    full = models.BooleanField(default=None, editable=False)
    pg_num = models.IntegerField()
    pgp_num = models.IntegerField(editable=False)
    size = models.IntegerField(help_text='Replica size', blank=True, null=True, editable=True)
    min_size = models.IntegerField(help_text='Replica size', blank=True, null=True, editable=True)
    crush_ruleset = models.IntegerField()
    crash_replay_interval = models.IntegerField()
    num_bytes = models.IntegerField(editable=False)
    num_objects = models.IntegerField(editable=False)
    max_avail = models.IntegerField(editable=False)
    kb_used = models.IntegerField(editable=False)
    stripe_width = models.IntegerField(editable=False)
    cache_mode = models.CharField(max_length=100, choices=[(c, c) for c in
                                                           'none|writeback|forward|readonly|'
                                                           'readforward|readproxy'.split('|')])
    tier_of = models.ForeignKey("CephPool", null=True, default=None, blank=True,
                                related_name='related_tier_of')
    write_tier = models.ForeignKey("CephPool", null=True, default=None, blank=True,
                                   related_name='related_write_tier')
    read_tier = models.ForeignKey("CephPool", null=True, default=None, blank=True,
                                  related_name='related_read_tier')
    target_max_bytes = models.IntegerField()
    hit_set_period = models.IntegerField()
    hit_set_count = models.IntegerField()
    hit_set_params = JsonField(base_type=dict, editable=False)
    tiers = JsonField(base_type=list, editable=False)
    flags = JsonField(base_type=list, editable=False)

    pool_snaps = JsonField(base_type=list, editable=False)

    @staticmethod
    def get_all_objects(context, query):
        """:type context: ceph.restapi.FsidContext"""
        assert context is not None
        result = []
        cluster = context.cluster
        fsid = cluster.fsid

        osd_dump_data = MonApi(rados[fsid]).osd_dump()

        for pool_data in osd_dump_data['pools']:

            pool_id = pool_data['pool']
            stats = rados[fsid].get_stats(str(pool_data['pool_name']))

            object_data = {
                'id': pool_id,
                'cluster': cluster,
                'name': pool_data['pool_name'],
                'type': {1: 'replicated', 3: 'erasure'}[pool_data['type']],  # type is an
                                                                             # undocumented dump of
                # https://github.com/ceph/ceph/blob/289c10c9c79c46f7a29b5d2135e3e4302ac378b0/src/osd/osd_types.h#L1035
                'erasure_code_profile':
                    (CephErasureCodeProfile(name=pool_data['erasure_code_profile'])
                     if pool_data['erasure_code_profile'] else None),
                'last_change': pool_data['last_change'],
                'full': 'full' in pool_data['flags_names'],
                'min_size': pool_data['min_size'],
                'crash_replay_interval': pool_data['crash_replay_interval'],
                'pg_num': pool_data['pg_num'],
                'size': pool_data['size'],
                'crush_ruleset': pool_data['crush_ruleset'],
                'num_bytes': stats['num_bytes'],
                'num_objects': stats['num_objects'],
                # Considered advanced options
                'pgp_num': pool_data['pg_placement_num'],
                'stripe_width': pool_data['stripe_width'],
                'quota_max_bytes': pool_data['quota_max_bytes'],
                'quota_max_objects': pool_data['quota_max_objects'],
                # Cache tiering related
                'cache_mode': pool_data['cache_mode'],
                'tier_of': CephPool(id=pool_data['tier_of']) if pool_data['tier_of'] > 0 else None,
                'write_tier': (CephPool(id=pool_data['write_tier']) if pool_data['write_tier'] > 0
                               else None),
                'read_tier': (CephPool(id=pool_data['read_tier']) if pool_data['read_tier'] > 0
                              else None),
                # Attributes for cache tiering
                'target_max_bytes': pool_data['target_max_bytes'],
                'hit_set_period': pool_data['hit_set_period'],
                'hit_set_count': pool_data['hit_set_count'],
                'hit_set_params': pool_data['hit_set_params'],
                'tiers': pool_data['tiers'],
                'flags': pool_data['flags_names'].split(','),
                'pool_snaps': pool_data['pool_snaps'],
            }

            ceph_pool = CephPool(**CephPool.make_model_args(object_data))

            result.append(ceph_pool)

        return result

    @bulk_attribute_setter(['max_avail', 'kb_used'])
    def ceph_df(self, pools, field_names):
        fsid = self.cluster.fsid
        df_data = rados[fsid].mon_command('df')
        df_per_pool = {
            elem['id']: elem['stats']
            for elem
            in df_data['pools']
            if 'stats' in elem and 'id' in elem
        }

        for pool in pools:
            if pool.id in df_per_pool:
                pool.max_avail = df_per_pool[pool.id]['max_avail']
                pool.kb_used = df_per_pool[pool.id]['kb_used']
            else:
                pool.max_avail = None
                pool.kb_used = None

    def __unicode__(self):
        return self.name

    def save(self, *args, **kwargs):
        """
        This method implements three purposes.

        1. Implements the functionality originally done by django (e.g. setting id on self)
        2. Modify the Ceph state-machine in a sane way.
        3. Providing a RESTful API.
        """
        context = CephPool.objects.nodb_context
        insert = getattr(self, 'id', None) is None
        with undo_transaction(MonApi(rados[context.fsid]), re_raise_exception=True) as api:
            if insert:
                api.osd_pool_create(self.name,
                                    self.pg_num,
                                    self.pg_num,
                                    # second pg_num is in fact pgp_num, but we don't want to allow
                                    # different values here.
                                    self.type,
                                    self.erasure_code_profile.name if self.erasure_code_profile
                                    else None)

            diff, original = (self.get_modified_fields(name=self.name) if insert else
                              self.get_modified_fields())
            self.set_read_only_fields(original)
            if insert:
                for attr, value in diff.items():
                    if not hasattr(self, attr):
                        setattr(self, attr, value)
                self._task_queue = ceph.tasks.track_pg_creation.delay(context.fsid, self.id, 0,
                                                                      self.pg_num)

            def schwartzian_transform(obj):
                key, val = obj
                if key == 'tier_of_id':
                    return (1 if val is None else -1), obj  # move to start or end.
                return 0, obj

            for key, value in sorted(diff.items(), key=schwartzian_transform):
                if key == 'pg_num':
                    if not insert:
                        api.osd_pool_set(self.name, "pg_num", value,
                                         undo_previous_value=original.pg_num)
                        api.osd_pool_set(self.name, "pgp_num", value,
                                         undo_previous_value=original.pg_num)
                elif key == 'cache_mode':
                    api.osd_tier_cache_mode(self.name, value,
                                            undo_previous_mode=original.cache_mode)
                elif key == 'tier_of_id':
                    if self.tier_of is None:
                        tier_of_target = original.tier_of
                        api.osd_tier_remove(tier_of_target.name, self.name)
                    else:
                        tier_of_target = self.tier_of
                        api.osd_tier_add(tier_of_target.name, self.name)
                elif key == 'read_tier_id':
                    if self.read_tier is None:
                        read_tier_target = original.read_tier
                        api.osd_tier_remove_overlay(self.name,
                                                    undo_previous_overlay=read_tier_target.name)
                    else:
                        read_tier_target = self.read_tier
                        api.osd_tier_set_overlay(self.name, read_tier_target.name)
                elif self.type == 'replicated' and key not in ['name']:
                    api.osd_pool_set(self.name, key, value, undo_previous_value=getattr(original,
                                                                                        key))
                elif self.type == 'erasure' and key not in ['name', 'size', 'min_size']:
                    api.osd_pool_set(self.name, key, value, undo_previous_value=getattr(original,
                                                                                        key))
                else:
                    logger.warning('Tried to set "{}" to "{}" on pool "{}" aka "{}", which is not '
                                   'supported'.format(key, value, self.id, self.name))

            super(CephPool, self).save(*args, **kwargs)
            self._update_nagios_configs()

    def delete(self, using=None):
        context = CephPool.objects.nodb_context
        api = MonApi(rados[context.fsid])
        api.osd_pool_delete(self.name, self.name, "--yes-i-really-really-mean-it")
        self._update_nagios_configs()

    def create_snapshot(self, name):
        context = CephPool.objects.nodb_context
        api = MonApi(rados[context.fsid])
        api.osd_pool_mksnap(self.name, name)

    def delete_snapshot(self, name):
        context = CephPool.objects.nodb_context
        api = MonApi(rados[context.fsid])
        api.osd_pool_rmsnap(self.name, name)

    def _update_nagios_configs(self):
        if "nagios" in settings.INSTALLED_APPS:
            ceph = get_dbus_object("/ceph")
            nagios = get_dbus_object("/nagios")

            ceph.remove_nagios_configs(["pool"])
            ceph.write_pool_nagios_configs()
            nagios.restart_service()

    @staticmethod
    def get_performance_data(fsid, filter=None):
        """
        Returns the performance data for a pool by the FSID and consideration of the filter
        parameters if given.

        :param fsid: FSID of the cluster
        :rtype: str
        :param filter: The performance data will be filtered by these sources (based on the RRD
            file).
        :rtype: dict["filter_pools": list[str], "filter_sources": list[str]]
        :return: Returns a list of performance data.
        :rtype: dict
        """

        get_object_or_404(CephCluster, fsid=fsid)
        check_for_installed_nagios()

        from nagios.graphbuilder import Graph, RRD
        curr_host = Host.objects.get_current()

        pools = []
        with fsid_context(fsid):
            if filter["filter_pools"]:
                for filter_pool in filter["filter_pools"]:
                    pools.append(CephPool.objects.get(name=filter_pool))
            else:
                pools = CephPool.objects.all()

        perf_data_results = dict()
        for pool in pools:
            pool_rrd = RRD.get_rrd(curr_host, "Check_CephPool_{}_{}".format(fsid, pool.name))
            graph = Graph.get_graph(pool_rrd, filter["filter_sources"])
            perf_data_results[pool.name] = Graph.convert_rrdtool_json_to_nvd3(graph.get_json())
        return perf_data_results


class CephErasureCodeProfile(NodbModel):
    name = models.CharField(max_length=100, primary_key=True)
    k = models.IntegerField()
    m = models.IntegerField()
    plugin = models.CharField(max_length=100, editable=False)
    technique = models.CharField(max_length=100, editable=False)
    jerasure_per_chunk_alignment = models.CharField(max_length=100, editable=False)
    ruleset_failure_domain = models.CharField(max_length=100, blank=True,
                                              choices=[('rack', 'rack'), ('host', 'host'),
                                                       ('osd', 'osd')])
    ruleset_root = models.CharField(max_length=100, editable=False)
    w = models.IntegerField(editable=False)

    @staticmethod
    def get_all_objects(context, query):
        assert context is not None
        profiles = [CephErasureCodeProfile(name=profile)
                    for profile in MonApi(rados[context.fsid]).osd_erasure_code_profile_ls()]
        for profile in profiles:
            setattr(profile, '_context', context)
        return profiles

    @bulk_attribute_setter(['k', 'm', 'plugin', 'technique', 'jerasure_per_chunk_alignment',
                           'ruleset_failure_domain', 'ruleset_root', 'w'],
                           catch_exceptions=librados.ExternalCommandError)
    def set_data(self, objects, field_names):
        context = self.get_context()

        model_args = CephErasureCodeProfile.make_model_args(
                MonApi(rados[context.fsid]).osd_erasure_code_profile_get(self.name),
                fields_force_none=field_names).items()

        for field_name, value in model_args:
            setattr(self, field_name, value)

    def save(self, force_insert=False, force_update=False, using=None, update_fields=None):
        context = self.get_context()
        if not force_insert:
            raise NotImplementedError('Updating is not supported.')
        profile = ['k={}'.format(self.k), 'm={}'.format(self.m)]
        if self.ruleset_failure_domain:
            profile.append('ruleset-failure-domain={}'.format(self.ruleset_failure_domain))
        try:
            MonApi(rados[context.fsid]).osd_erasure_code_profile_set(self.name, profile)
        except librados.ExternalCommandError as e:  # TODO, I'm a bit unsatisfied with this catching
            # ExternalCommandError here, but ExternalCommandError should default to an
            # internal server error.
            logger.exception('Failed to create ECP')
            raise NotSupportedError(e)

    def delete(self, using=None):
        context = self.get_context()
        try:
            MonApi(rados[context.fsid]).osd_erasure_code_profile_rm(self.name)
        except librados.ExternalCommandError as e:  # TODO, I'm a bit unsatisfied with this catching
            # ExternalCommandError here, but ExternalCommandError should default to an
            # internal server error.
            logger.exception('Failed to delete ECP')
            raise NotSupportedError(e)

    def get_context(self):
        try:
            return self._context
        except AttributeError:
            return self.__class__.objects.nodb_context

    def __unicode__(self):
        return self.name



class CephOsd(NodbModel):
    id = models.IntegerField(primary_key=True, editable=False)
    crush_weight = models.FloatField()
    exists = models.IntegerField(editable=False)
    name = models.CharField(max_length=100, editable=False)
    primary_affinity = models.FloatField()
    reweight = models.FloatField()
    status = models.CharField(max_length=100, editable=False)
    type = models.CharField(max_length=100, editable=False)
    hostname = models.CharField(max_length=256, editable=False)
    in_state = models.IntegerField()

    # from pg dump
    kb = models.IntegerField(editable=False)
    kb_used = models.IntegerField(editable=False)
    kb_avail = models.IntegerField(editable=False)

    @staticmethod
    def get_all_objects(context, query):
        assert context is not None
        osd_tree = rados[context.fsid].list_osds()  # key=id
        osd_dump_data = MonApi(rados[context.fsid]).osd_dump()['osds']  # key=osd
        pg_dump_data = MonApi(rados[context.fsid]).pg_dump()['osd_stats']  # key=osd
        osd_metadata = MonApi(rados[context.fsid]).osd_metadata()  # key=id
        fields_to_force = ['primary_affinity']
        zipped_data = zip_by_keys(('id', osd_tree),
                                  ('osd', osd_dump_data),
                                  ('osd', pg_dump_data),
                                  ('id', osd_metadata))
        return [CephOsd(
            **CephOsd.make_model_args(dict(in_state=data['in'] if 'in' in data else 0, **data),
                                      fields_force_none=fields_to_force))
                for data
                in zipped_data]

    def save(self, *args, **kwargs):
        """
        This method implements three purposes.

        1. Implements the functionality originally done by django (e.g. setting id on self)
        2. Modify the Ceph state-machine in a sane way.
        3. Providing a RESTful API.
        """
        context = CephPool.objects.nodb_context
        if self.id is None:
            raise ValidationError('Creating OSDs is not supported.')
        with undo_transaction(MonApi(rados[context.fsid]), re_raise_exception=True) as api:
            diff, original = self.get_modified_fields()

            for key, value in diff.items():
                if key == 'in_state':
                    if value:
                        api.osd_in(self.name)
                    else:
                        api.osd_out(self.name)
                elif key == 'reweight':
                    api.osd_crush_reweight(self.name, value, original.reweight)
                else:
                    logger.warning('Tried to set "{}" to "{}" on osd "{}", which is not '
                                   'supported'.format(key, value, self.name))

            super(CephOsd, self).save(*args, **kwargs)

    @property
    def utilization(self):
        return float(self.kb_used) / float(self.kb_avail)

    def __unicode__(self):
        return getattr(self, 'name', unicode(self.pk))


class CephPg(NodbModel):

    acting = JsonField(base_type=list, editable=False)
    acting_primary = models.IntegerField()
    blocked_by = JsonField(base_type=list, editable=False)
    created = models.IntegerField()
    last_active = models.DateTimeField(null=True)
    last_became_active = models.DateTimeField()
    last_became_peered = models.DateTimeField()
    last_change = models.DateTimeField()
    last_clean = models.DateTimeField()
    last_clean_scrub_stamp = models.DateTimeField()
    last_deep_scrub = models.DateTimeField()
    last_deep_scrub_stamp = models.DateTimeField()
    last_epoch_clean = models.IntegerField()
    last_fresh = models.DateTimeField()
    last_fullsized = models.DateTimeField()
    last_peered = models.DateTimeField()
    last_scrub = models.DateTimeField()
    last_scrub_stamp = models.DateTimeField()
    last_undegraded = models.DateTimeField()
    last_unstale = models.DateTimeField()
    log_size = models.IntegerField()
    log_start = models.CharField(max_length=100)
    mapping_epoch = models.IntegerField()
    ondisk_log_size = models.IntegerField()
    ondisk_log_start = models.CharField(max_length=100)
    parent = models.CharField(max_length=100)
    parent_split_bits = models.IntegerField()
    pgid = models.CharField(max_length=100, primary_key=True)
    reported_epoch = models.CharField(max_length=100)
    reported_seq = models.CharField(max_length=100)
    stat_sum = JsonField(base_type=dict, editable=False)
    state = models.CharField(
        max_length=100, help_text='http://docs.ceph.com/docs/master/rados/operations/pg-states/')
    stats_invalid = models.CharField(max_length=100)
    up = JsonField(base_type=list, editable=False)
    up_primary = models.IntegerField()
    version = models.CharField(max_length=100)

    #  dummy fields for filtering
    osd_id = models.IntegerField()
    pool_name = models.CharField(max_length=100)

    @staticmethod
    def get_mon_command_by_query(query):
        """
        :type query: nodb.models.NoDbQuery

        """
        logger.debug('pg query = %s', query)

        def get_argdict():
            mapping = {
                'osd_id__exact': 'osd',
                'pool_name__exact': 'poolstr'
            }
            argdict = {}
            if query.q is None or len(query.q.children) != 1 or len(query.q.children[0]) != 2:
                return argdict
            if query.q.children[0][0] not in mapping.keys():
                return argdict

            return {mapping[query.q.children[0][0]]: str(query.q.children[0][1])}

        def get_command():
            mapping = {
                'osd_id__exact': 'pg ls-by-osd',
                'pool_name__exact': 'pg ls-by-pool'
            }

            if query.q is None or len(query.q.children) != 1 or len(query.q.children[0]) != 2:
                return 'pg ls'
            if query.q.children[0][0] not in mapping.keys():
                return 'pg ls'

            return mapping[query.q.children[0][0]]
        return get_command(), get_argdict()

    @staticmethod
    def get_all_objects(context, query):
        """:type context: ceph.restapi.FsidContext"""
        assert context is not None
        cmd, argdict = CephPg.get_mon_command_by_query(query)
        try:
            pgs = rados[context.fsid].mon_command(cmd, argdict)
        except librados.ExternalCommandError, e:
            logger.exception('failed to get pgs: "%s" "%s" "%s"', cmd, argdict, e)
            return []

        ret = []
        for pg in pgs:
            fields_to_force = ['last_became_active', 'last_became_peered', 'last_active',
                               'last_change', 'last_deep_scrub', 'last_scrub',
                               'last_clean_scrub_stamp', 'last_clean', 'last_fresh',
                               'last_fullsized', 'last_peered', 'last_undegraded', 'last_unstale',
                               'osd_id', 'pool_name']
            model_args = CephPg.make_model_args(pg, fields_force_none=fields_to_force)
            if 'osd' in argdict:
                model_args['osd_id'] = argdict['osd']
            if 'poolstr' in argdict:
                model_args['pool_name'] = argdict['poolstr']

            ret.append(CephPg(**model_args))
        return ret


class CephRbd(NodbModel):  # aka RADOS block device
    """
    See http://tracker.ceph.com/issues/15448
    """
    id = models.CharField(max_length=100, primary_key=True, editable=False,
                          help_text='pool-name/image-name')
    name = models.CharField(max_length=100)
    pool = models.ForeignKey(CephPool)
    size = models.IntegerField(help_text='Bytes, where size modulo obj_size === 0',
                               default=4 * 1024 ** 3)
    obj_size = models.IntegerField(null=True, blank=True, help_text='obj_size === 2^n',
                                   default=2 ** 22)
    num_objs = models.IntegerField(editable=False)
    block_name_prefix = models.CharField(max_length=100, editable=False)
    features = JsonField(base_type=list, null=True, blank=True,
                         help_text='For example: [{}]'.format(
                             ', '.join(['"{}"'.format(v) for v
                                        in RbdApi.get_feature_mapping().values()])))
    old_format = models.BooleanField(default=False, help_text='should always be false')
    used_size = models.IntegerField(editable=False)

    def __init__(self, *args, **kwargs):
        super(CephRbd, self).__init__(*args, **kwargs)

    @staticmethod
    def make_key(pool, image_name):
        """
        :type pool: CephPool
        :type image_name: str | unicode
        :rtype: unicode
        """
        return u'{}/{}'.format(pool.name, image_name)

    @staticmethod
    def get_all_objects(context, query):
        assert context is not None
        api = RbdApi(rados[context.fsid])

        pools = CephPool.objects.all()
        rbd_name_pools = (itertools.chain.from_iterable((((image, pool)
                                                          for image in api.list(pool.name))
                                                         for pool in pools)))
        rbds = ((aggregate_dict(api.image_stat(pool.name, image_name),
                                old_format=api.image_old_format(pool.name, image_name),
                                features=api.image_features(pool.name, image_name),
                                name=image_name),
                 pool)
                for (image_name, pool)
                in rbd_name_pools)

        return [CephRbd(**CephRbd.make_model_args(aggregate_dict(
            rbd, pool=pool, id=CephRbd.make_key(pool, rbd['name'])))) for (rbd, pool) in rbds]

<<<<<<< HEAD
    @bulk_attribute_setter('used_size')
    def set_disk_usage(self, objects):
        fsid = self.pool.cluster.fsid
        pool_name = self.pool.name

        if len(TaskQueue.filter_by_definition_and_status(
                ceph.tasks.get_rbd_performance_data(fsid, pool_name, self.name),
                [TaskQueue.STATUS_NOT_STARTED, TaskQueue.STATUS_RUNNING])) == 0:
            ceph.tasks.get_rbd_performance_data.delay(fsid, pool_name, self.name)

        tasks = TaskQueue.filter_by_definition_and_status(
            ceph.tasks.get_rbd_performance_data(fsid, pool_name, self.name),
            [TaskQueue.STATUS_FINISHED, TaskQueue.STATUS_EXCEPTION])
        tasks = list(tasks)
        disk_usage = dict()

        if len(tasks) > 0:
            latest_task = tasks.pop()

            for task in tasks:
                task.delete()

            if latest_task.status != TaskQueue.STATUS_EXCEPTION:
                disk_usage = latest_task.json_result

        self.used_size = disk_usage['used_size'] if 'used_size' in disk_usage else 0
=======
    @bulk_attribute_setter(['used_size'])
    def set_disk_usage(self, objects, field_names):
        """This can be really expensive, thus we're calling "rbd du" only for rbds that will be
        serialized."""
        api = RbdApi(rados[self.pool.cluster.fsid])  # TODO: self.pool.cluster calls "ceph osd dump"
        val = api.image_disk_usage(self.pool.name, self.name)
        self.used_size = val['used_size'] if 'used_size' in val else 0
>>>>>>> eb1605d5

    def save(self, *args, **kwargs):
        """
        This method implements three purposes.

        1. Implements the functionality originally done by django (e.g. setting id on self)
        2. Modify the Ceph state-machine in a sane way.
        3. Providing a RESTful API.
        """
        context = CephPool.objects.nodb_context
        insert = self._state.adding  # there seems to be no id field.
        if not hasattr(self, 'features') or self.features == u'':
            self.features = None

        with undo_transaction(RbdApi(rados[context.fsid]), re_raise_exception=True,
                              exception_type=CephRbd.DoesNotExist) as api:

            if insert:
                order = None
                if self.obj_size is not None and self.obj_size > 0:
                    order = int(round(math.log(float(self.obj_size), 2)))
                api.create(self.pool.name, self.name, self.size, features=self.features,
                           old_format=self.old_format, order=order)
                self.id = CephRbd.make_key(self.pool, self.name)

            diff, original = self.get_modified_fields()
            self.set_read_only_fields(original)

            for key, value in diff.items():
                if key == 'size':
                    assert not insert
                    api.image_resize(self.pool.name, self.name, value)
                if key == 'features':
                    if not insert:
                        for feature in set(original.features).difference(set(value)):
                            api.image_set_feature(self.pool.name, self.name, feature, False)
                        for feature in set(value).difference(set(original.features)):
                            api.image_set_feature(self.pool.name, self.name, feature, True)
                    else:
                        logger.warning('Tried to set features, but they should already match. {} '
                                       '!= {}'.format(original.features, value))
                else:
                    logger.warning('Tried to set "{}" to "{}" on rbd "{}", which is not '
                                   'supported'.format(key, value, self.name))

            super(CephRbd, self).save(*args, **kwargs)
            self._update_nagios_configs()

    def delete(self, using=None):
        context = CephPool.objects.nodb_context
        api = RbdApi(rados[context.fsid])
        api.remove(self.pool.name, self.name)
        self._update_nagios_configs()

    def _update_nagios_configs(self):
        if "nagios" in settings.INSTALLED_APPS:
            ceph = get_dbus_object("/ceph")
            nagios = get_dbus_object("/nagios")

            ceph.remove_nagios_configs(["rbd"])
            ceph.write_rbd_nagios_configs()
            nagios.restart_service()

    @staticmethod
    def get_performance_data(rbd, filter=None):
        """
        Returns the performance data for a RBD by consideration of the filter parameters if given.

        :param rbd: RBD object
        :type rbd: CephRbd
        :param filter: The performance data will be filtered by these sources (based on the RRD
            file).
        :type filter: list[str]
        :return: Returns a list of performance data.
        :rtype: dict
        """

        check_for_installed_nagios()

        from nagios.graphbuilder import Graph, RRD
        curr_host = Host.objects.get_current()

        rrd = RRD.get_rrd(curr_host, "Check_CephRbd_{}_{}_{}".format(
            rbd.pool.cluster.fsid, rbd.pool.name, rbd.name))

        graph = Graph.get_graph(rrd, filter)
        perf_data = Graph.convert_rrdtool_json_to_nvd3(graph.get_json())
        return perf_data


class CephFs(NodbModel):
    name = models.CharField(max_length=100, primary_key=True)
    metadata_pool = models.ForeignKey(CephPool, related_name='metadata_of_ceph_fs')
    data_pools = JsonField(base_type=list)

    @staticmethod
    def get_all_objects(context, query):
        """:type context: ceph.restapi.FsidContext"""
        assert context is not None
        api = MonApi(rados[context.fsid])

        ret = []
        for fs in api.fs_ls():
            args = CephFs.make_model_args(fs)
            args['data_pools'] = fs['data_pool_ids']
            args['metadata_pool_id'] = fs['metadata_pool_id']
            ret.append(CephFs(**args))

        return ret

    def save(self, force_insert=False, force_update=False, using=None, update_fields=None):
        context = self.__class__.objects.nodb_context
        insert = self._state.adding
        if not insert:
            raise NotImplementedError('Updating is not supported.')
        data_pool = CephPool.objects.get(id=self.data_pools[0])
        MonApi(rados[context.fsid]).fs_new(self.name, self.metadata_pool.name, data_pool.name)

    def delete(self, using=None):
        context = self.__class__.objects.nodb_context
        MonApi(rados[context.fsid]).fs_rm(self.name, '--yes-i-really-mean-it')


class Cluster(StorageObject):
    AUTH_CHOICES = (
        ('none',  _('Authentication disabled')),
        ('cephx', _('CephX Authentication')),
        )

    auth_cluster_required = models.CharField(max_length=10, default='cephx', choices=AUTH_CHOICES)
    auth_service_required = models.CharField(max_length=10, default='cephx', choices=AUTH_CHOICES)
    auth_client_required = models.CharField(max_length=10, default='cephx', choices=AUTH_CHOICES)

    def get_status(self):
        return json.loads(dbus_to_python(get_dbus_object("/ceph").status(self.name)))

    def df(self):
        _df = json.loads(dbus_to_python(get_dbus_object("/ceph").df(self.name)))

        # Sometimes, "ceph df" returns total_space in KiB, and sometimes total_bytes.
        # See what we have and turn it all into megs.
        if "total_space" in _df["stats"]:
            _df["stats"]["total_space_megs"] = _df["stats"]["total_space"] / 1024.
            _df["stats"]["total_used_megs"] = _df["stats"]["total_used"] / 1024.
            _df["stats"]["total_avail_megs"] = _df["stats"]["total_avail"] / 1024.
        else:
            _df["stats"]["total_space_megs"] = _df["stats"]["total_bytes"] / 1024. / 1024.
            _df["stats"]["total_used_megs"] = _df["stats"]["total_used_bytes"] / 1024. / 1024.
            _df["stats"]["total_avail_megs"] = _df["stats"]["total_avail_bytes"] / 1024. / 1024.

        return _df

    def get_crushmap(self):
        osdmap = json.loads(dbus_to_python(get_dbus_object("/ceph").osd_dump(self.name)))
        try:
            return self.crushmapversion_set.get(epoch=osdmap["epoch"])
        except CrushmapVersion.DoesNotExist:
            crushmap = dbus_to_python(get_dbus_object("/ceph").osd_crush_dump(self.name))
            return self.crushmapversion_set.create(epoch=osdmap["epoch"], crushmap=crushmap)

    def get_osdmap(self):
        return json.loads(dbus_to_python(get_dbus_object("/ceph").osd_dump(self.name)))

    def get_mds_stat(self):
        return json.loads(dbus_to_python(get_dbus_object("/ceph").mds_stat(self.name)))

    def get_mds_dump(self):
        return json.loads(dbus_to_python(get_dbus_object("/ceph").mds_dump(self.name)))

    def get_mon_status(self):
        return json.loads(dbus_to_python(get_dbus_object("/ceph").mon_status(self.name)))

    def get_auth_list(self):
        return json.loads(dbus_to_python(get_dbus_object("/ceph").auth_list(self.name)))

    def get_recommended_pg_num(self, repsize):
        """ Calculate the recommended number of PGs for a given repsize.

            See http://ceph.com/docs/master/rados/operations/placement-groups/ for details.
        """
        return int(2 ** math.ceil(math.log((self.osd_set.count() * 100 / repsize), 2)))

    @property
    def status(self):
        return self.get_status()["health"]["overall_status"]

    def __unicode__(self):
        return "'%s' (%s)" % (self.name, self.uuid)

    def set_crushmap(self, crushtree):
        buckets = crushtree["buckets"][:]
        parentbucket = {}
        ceph = get_dbus_object("/ceph")
        with Transaction():
            while buckets:
                cbucket = buckets.pop(0)
                if type(cbucket["id"]) is not int:
                    print "make bucket", cbucket["name"], cbucket["type_name"]
                    ceph.osd_crush_add_bucket(self.name, cbucket["name"], cbucket["type_name"])
                if cbucket["id"] in parentbucket:
                    print "make move %s %s=%s" % \
                          (cbucket["name"], parentbucket[cbucket["id"]]["type_name"],
                           parentbucket[cbucket["id"]]["name"])
                    ceph.osd_crush_move(self.name, cbucket["name"],
                                        parentbucket[cbucket["id"]]["type_name"],
                                        parentbucket[cbucket["id"]]["name"])
                for member in cbucket["items"]:
                    parentbucket[member["id"]] = cbucket
                buckets.extend(cbucket["items"])


class CrushmapVersion(models.Model):

    cluster = models.ForeignKey(Cluster)
    epoch = models.IntegerField()
    created_at = models.DateTimeField(auto_now_add=True)
    edited_at = models.DateTimeField(auto_now=True)
    author = models.ForeignKey(User, null=True, blank=True)
    crushmap = models.TextField()

    class Meta:
        unique_together = (("cluster", "epoch"),)

    @property
    def is_current(self):
        return self.epoch == self.cluster.get_osdmap()["epoch"]

    def get_tree(self):
        """Get the (slightly modified) CRUSH tree.

        Returns the CRUSH tree for the cluster. The `items` array of the `buckets` are modified so
        that they don't contain the OSDs anymore, but the children buckets.
        """

        crushmap = json.loads(self.crushmap)
        crushtree = dict(crushmap, buckets=[])

        parentbucket = {}

        for cbucket in crushmap["buckets"]:

            for member in cbucket["items"]:
                # Creates an array with all children using their IDs as keys and themselves as
                # values. This already excludes the root buckets!
                parentbucket[member["id"]] = cbucket

            # Clears the items of `crushmap['buckets']`.
            cbucket["items"] = []

        buckets = crushmap["buckets"][:]  # Make a copy of the `buckets` array.
        while buckets:
            cbucket = buckets.pop(0)

            if cbucket["id"] in parentbucket:  # If the current bucket has a parent.

                # Add the child (cbucket) to the `items` array of the parent object.
                parentbucket[cbucket["id"]]["items"].append(cbucket)

            else:  # Has to be a root bucket.

                # Add the root bucket to the `buckets` array. It would be empty otherwise!
                crushtree["buckets"].append(cbucket)

        return crushtree


class OSD(models.Model):
    cluster = models.ForeignKey(Cluster)
    ceph_id = models.IntegerField()
    uuid = models.CharField(max_length=36, unique=True)
    volume = models.ForeignKey(FileSystemVolume, null=True, blank=True)
    journal = models.ForeignKey(BlockVolume, null=True, blank=True)

    class Meta:
        unique_together = (('cluster', 'ceph_id'),)

    def __unicode__(self):
        return "osd.%s (%s)" % (self.ceph_id, unicode(self.volume))

    def save(self, database_only=False, *args, **kwargs):
        install = (self.id is None)
        super(OSD, self).save(*args, **kwargs)
        if install and not database_only:
            fspath = self.volume.volume.path
            jnldev = self.journal.volume.path if self.journal is not None else ""
            get_dbus_object("/ceph").format_volume_as_osd(self.rbd_pool.cluster.name, fspath,
                                                          jnldev)
            # set upper volume
            volume_so = self.volume.storageobj
            volume_so.upper = self.cluster
            volume_so.save()

    def get_status(self):
        status = []
        if self.volume is not None:
            status.extend(self.volume.get_status())
        if self.journal is not None:
            status.extend(self.journal.get_status())
        if not status:
            status = ["unknown"]
        return status


class Mon(models.Model):
    cluster = models.ForeignKey(Cluster)
    host = models.ForeignKey(Host)

    def __unicode__(self):
        return unicode(self.host)


class MDS(models.Model):
    cluster = models.ForeignKey(Cluster)
    host = models.ForeignKey(Host)

    def __unicode__(self):
        return unicode(self.host)


class Pool(VolumePool):
    cluster = models.ForeignKey(Cluster)
    ceph_id = models.IntegerField()
    size = models.IntegerField(default=3)
    min_size = models.IntegerField(default=2)
    ruleset = models.IntegerField(default=0)

    class Meta:
        unique_together = (('cluster', 'ceph_id'),)

    def __unicode__(self):
        return unicode(self.storageobj.name)

    def full_clean(self, exclude=None, validate_unique=True):
        super(Pool, self).full_clean(exclude=exclude, validate_unique=validate_unique)
        if self.min_size > self.size:
            raise ValidationError({"min_size": ["min_size must be less than or equal to size"]})

    def save(self, database_only=False, *args, **kwargs):
        install = (self.id is None)
        super(Pool, self).save(*args, **kwargs)
        if database_only:
            return
        if install:
            get_dbus_object("/ceph").osd_pool_create(self.cluster.name, self.storageobj.name,
                                                     self.cluster.get_recommended_pg_num(self.size),
                                                     self.ruleset)
        else:
            get_dbus_object("/ceph").osd_pool_set(self.cluster.name, self.storageobj.name,
                                                  "size", str(self.size))
            get_dbus_object("/ceph").osd_pool_set(self.cluster.name, self.storageobj.name,
                                                  "min_size", str(self.min_size))
            get_dbus_object("/ceph").osd_pool_set(self.cluster.name, self.storageobj.name,
                                                  "crush_ruleset", str(self.ruleset))

    def delete(self):
        super(Pool, self).delete()
        get_dbus_object("/ceph").osd_pool_delete(self.cluster.name, self.storageobj.name)

    @property
    def usedmegs(self):
        for poolinfo in self.cluster.df()["pools"]:
            if poolinfo["name"] == self.storageobj.name:
                return int(poolinfo["stats"]["kb_used"] / 1024.)
        raise KeyError("pool not found in ceph df")

    @property
    def status(self):
        return self.cluster.status

    def get_status(self):
        return [{
            "HEALTH_OK": "online",
            "HEALTH_WARN": "degraded",
            "HEALTH_CRIT": "failed"
        }[self.cluster.status]]

    @property
    def host(self):
        return Host.objects.get_current()

    def is_fs_supported(self, filesystem):
        return True

    @classmethod
    def create_volumepool(cls, vp_storageobj, blockvolumes, options):
        return None

    def _create_volume_for_storageobject(self, storageobj, options):
        image = Image(rbd_pool=self, storageobj=storageobj)
        image.full_clean()
        image.save()
        return image

    def get_volumepool_usage(self, stats):
        df = self.cluster.df()
        for poolinfo in df["pools"]:
            if poolinfo["name"] == self.storageobj.name:
                stats["vp_megs"] = df["stats"]["total_space_megs"] / self.size
                stats["vp_used"] = poolinfo["stats"]["kb_used"] / 1024.
                stats["vp_free"] = df["stats"]["total_avail_megs"] / self.size
                stats["steal"] = df["stats"]["total_space_megs"] - stats["vp_used"] - \
                    stats["vp_free"]
                stats["used"] = max(stats.get("used", None), stats["vp_used"])
                stats["free"] = min(stats.get("free", float("inf")), stats["vp_free"])
                stats["vp_max_new_fsv"] = stats["vp_free"]
                stats["vp_max_new_bv"] = stats["vp_free"]
                break
        return stats


class Entity(models.Model):
    cluster = models.ForeignKey(Cluster)
    entity = models.CharField(max_length=250)
    key = models.CharField(max_length=50, blank=True)

    def save(self, database_only=False, *args, **kwargs):
        if self.id is None and not database_only:
            get_dbus_object("/ceph").auth_add(self.cluster.name, self.entity)
            self.key = json.loads(get_dbus_object("/ceph").auth_get_key(self.cluster.name,
                                                                        self.entity))["key"]
        super(Entity, self).save(*args, **kwargs)

    def delete(self):
        super(Entity, self).delete()
        get_dbus_object("/ceph").auth_del(self.cluster.name, self.entity)

    def __unicode__(self):
        return self.entity


class Image(BlockVolume):
    rbd_pool = models.ForeignKey(Pool)

    def save(self, database_only=False, *args, **kwargs):
        if database_only:
            return BlockVolume.save(self, *args, **kwargs)
        install = (self.id is None)
        super(Image, self).save(*args, **kwargs)
        if install:
            get_dbus_object("/ceph").rbd_create(self.rbd_pool.cluster.name,
                                                self.rbd_pool.storageobj.name,
                                                self.storageobj.name, self.storageobj.megs)
            get_dbus_object("/ceph").rbd_map(self.rbd_pool.cluster.name,
                                             self.rbd_pool.storageobj.name, self.storageobj.name)

    def delete(self):
        super(Image, self).delete()
        get_dbus_object("/ceph").rbd_unmap(self.rbd_pool.cluster.name,
                                           self.rbd_pool.storageobj.name, self.storageobj.name)
        get_dbus_object("/ceph").rbd_rm(self.rbd_pool.cluster.name,
                                        self.rbd_pool.storageobj.name, self.storageobj.name)

    @property
    def host(self):
        return Host.objects.get_current()

    @property
    def status(self):
        if self.storageobj.is_locked:
            return "locked"
        return self.rbd_pool.status

    @property
    def path(self):
        return "/dev/rbd/%s/%s" % (self.rbd_pool.storageobj.name, self.storageobj.name)

    def get_volume_usage(self, stats):
        return

    def get_status(self):
        return self.rbd_pool.get_status()


def check_for_installed_nagios():
    if "nagios" not in settings.INSTALLED_APPS:
        raise NotSupportedError("Nagios does not appear to be installed, no performance data could "
                                "be returned.")<|MERGE_RESOLUTION|>--- conflicted
+++ resolved
@@ -794,9 +794,8 @@
         return [CephRbd(**CephRbd.make_model_args(aggregate_dict(
             rbd, pool=pool, id=CephRbd.make_key(pool, rbd['name'])))) for (rbd, pool) in rbds]
 
-<<<<<<< HEAD
-    @bulk_attribute_setter('used_size')
-    def set_disk_usage(self, objects):
+    @bulk_attribute_setter(['used_size'])
+    def set_disk_usage(self, objects, field_names):
         fsid = self.pool.cluster.fsid
         pool_name = self.pool.name
 
@@ -821,15 +820,6 @@
                 disk_usage = latest_task.json_result
 
         self.used_size = disk_usage['used_size'] if 'used_size' in disk_usage else 0
-=======
-    @bulk_attribute_setter(['used_size'])
-    def set_disk_usage(self, objects, field_names):
-        """This can be really expensive, thus we're calling "rbd du" only for rbds that will be
-        serialized."""
-        api = RbdApi(rados[self.pool.cluster.fsid])  # TODO: self.pool.cluster calls "ceph osd dump"
-        val = api.image_disk_usage(self.pool.name, self.name)
-        self.used_size = val['used_size'] if 'used_size' in val else 0
->>>>>>> eb1605d5
 
     def save(self, *args, **kwargs):
         """
