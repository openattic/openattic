--- conflicted
+++ resolved
@@ -35,11 +35,7 @@
 from ceph import librados
 from ceph.librados import MonApi, undo_transaction, RbdApi
 from ifconfig.models import Host
-<<<<<<< HEAD
-from nodb.models import NodbModel, JsonField, NodbManager
-=======
-from nodb.models import NodbModel, JsonField, bulk_attribute_setter
->>>>>>> 4f50d0c1
+from nodb.models import NodbModel, JsonField, NodbManager, bulk_attribute_setter
 from systemd import get_dbus_object, dbus_to_python
 from systemd.helpers import Transaction
 from volumes.models import StorageObject, FileSystemVolume, VolumePool, BlockVolume
@@ -133,6 +129,7 @@
         result = []
         for cluster_name in CephCluster.get_names():
             fsid = CephCluster.get_fsid(cluster_name)
+            cluster_health = CephCluster.get_status(fsid, 'health')['overall_status']
 
             sources = []
 
