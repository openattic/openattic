--- conflicted
+++ resolved
@@ -261,16 +261,10 @@
 
         osd_dump_data = MonApi(rados[fsid]).osd_dump()
 
-        dummy_df = [{'stats': {'max_avail': None, 'kb_used': 0}}]
-
         for pool_data in osd_dump_data['pools']:
 
             pool_id = pool_data['pool']
             stats = rados[fsid].get_stats(str(pool_data['pool_name']))
-<<<<<<< HEAD
-=======
-            disk_free_data = ([elem for elem in df_data['pools'] if elem['id'] == pool_id] or dummy_df)[0]
->>>>>>> bb70535d
 
             object_data = {
                 'id': pool_id,
@@ -670,11 +664,7 @@
                 for (image_name, pool)
                 in rbd_name_pools)
 
-<<<<<<< HEAD
-        return [CephRbd(id=('{}.{}'.format(pool.id, rbd['name'])), pool=pool, **CephRbd.make_model_args(rbd))
-=======
-        return [CephRbd(**CephRbd.make_model_args(aggregate_dict(rbd, pool=pool)))
->>>>>>> bb70535d
+        return [CephRbd(**CephRbd.make_model_args(aggregate_dict(rbd, pool=pool, id=('{}.{}'.format(pool.id, rbd['name'])))))
                 for (rbd, pool)
                 in rbds]
 
