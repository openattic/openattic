--- conflicted
+++ resolved
@@ -39,11 +39,8 @@
 from nodb.models import NodbModel, JsonField, NodbManager, bulk_attribute_setter
 from systemd import get_dbus_object, dbus_to_python
 from systemd.helpers import Transaction
-<<<<<<< HEAD
 from taskqueue.models import TaskQueue
-=======
-from utilities import aggregate_dict, zip_by_keys
->>>>>>> cf245632
+from utilities import zip_by_keys
 from volumes.models import StorageObject, FileSystemVolume, VolumePool, BlockVolume
 
 logger = logging.getLogger(__name__)
@@ -721,6 +718,14 @@
         return ret
 
 
+def aggregate_dict(*args, **kwargs):
+    ret = {}
+    for arg in args:
+        ret.update(arg)
+    ret.update(**kwargs)
+    return ret
+
+
 class CephRbd(NodbModel):  # aka RADOS block device
     """
     See http://tracker.ceph.com/issues/15448
