--- conflicted
+++ resolved
@@ -74,11 +74,7 @@
         filtered_prefs = []
 
         for preference in self.userpreference_set.all():
-<<<<<<< HEAD
-            if any(filter_value in preference.setting for filter_value in pref_filter):
-=======
             if preference.setting in pref_filter:
->>>>>>> 7fcddda0
                 filtered_prefs.append(preference)
 
         return filtered_prefs
