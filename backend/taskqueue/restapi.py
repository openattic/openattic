# -*- coding: utf-8 -*-
"""
 *  Copyright (C) 2011-2016, it-novum GmbH <community@openattic.org>
 *
 *  openATTIC is free software; you can redistribute it and/or modify it
 *  under the terms of the GNU General Public License as published by
 *  the Free Software Foundation; version 2.
 *
 *  This package is distributed in the hope that it will be useful,
 *  but WITHOUT ANY WARRANTY; without even the implied warranty of
 *  MERCHANTABILITY or FITNESS FOR A PARTICULAR PURPOSE.  See the
 *  GNU General Public License for more details.
"""
from django.conf import settings
from rest_framework import serializers, viewsets
from rest_framework import status
from rest_framework.decorators import list_route
from rest_framework.response import Response
from rest_framework.reverse import reverse

from taskqueue.models import TaskQueue
from nodb.restapi import JsonField
<<<<<<< HEAD
from utilities import get_request_data
=======
from taskqueue.tests import wait
from utilities import get_request_query_params
>>>>>>> b67e4e05


class TaskQueueSerializer(serializers.ModelSerializer):
    status = serializers.CharField(source='status_name')
    result = JsonField(source='json_result')

    class Meta(object):
        model = TaskQueue
        exclude = ('task',)


class TaskQueueViewSet(viewsets.ModelViewSet):
    """This API provides access to long running tasks."""

    serializer_class = TaskQueueSerializer

    def get_queryset(self):
        """
        django-filter 0.7 has no `method` parameter in django_filters.Filter.__init__. Thus, I have
        to filter manually here. :-(
        """
        queryset = TaskQueue.objects.all()
        status = get_request_query_params(self.request).get('status', None)
        if status is not None:
            return queryset.filter(TaskQueue.filter_by_status_name_q(status))
        return queryset

    def destroy(self, request, *args, **kwargs):
        # Inspired by rest_framework.mixins.UpdateModelMixin
        self.object = self.get_object()

        self.object.finish_task(None, TaskQueue.STATUS_ABORTED)

        serializer = self.get_serializer(self.object)
        return Response(serializer.data, status=status.HTTP_200_OK)

    @list_route(['post'])
    def test_task(self, request, *args, **kwargs):
        if not settings.DEBUG:
            return Response(status=status.HTTP_404_NOT_FOUND)
        from taskqueue.tests import wait
        times = get_request_data(request).get('times', 100)
        task = wait.delay(times)
        serializer = self.get_serializer(task)
        return Response(serializer.data, status=status.HTTP_200_OK)




class TaskQueueLocationMixin(object):
    """
    This mixin adds a "Taskqueue-Location" HTTP-header pointing to the `_task_queue` attribute of
    saved model instances.
    """

    def post_save(self, obj, created=False):
        super(TaskQueueLocationMixin, self).post_save(obj, created)
        task_queue = getattr(obj, '_task_queue', None)
        if isinstance(task_queue, TaskQueue):
            self.headers['Taskqueue-Location'] = reverse('taskqueue-detail',
                                                         kwargs={'pk': task_queue.pk},
                                                         request=self.request)


RESTAPI_VIEWSETS = [
    ('taskqueue',     TaskQueueViewSet,     'taskqueue'),
]<|MERGE_RESOLUTION|>--- conflicted
+++ resolved
@@ -20,12 +20,7 @@
 
 from taskqueue.models import TaskQueue
 from nodb.restapi import JsonField
-<<<<<<< HEAD
-from utilities import get_request_data
-=======
-from taskqueue.tests import wait
 from utilities import get_request_query_params
->>>>>>> b67e4e05
 
 
 class TaskQueueSerializer(serializers.ModelSerializer):
@@ -67,7 +62,7 @@
         if not settings.DEBUG:
             return Response(status=status.HTTP_404_NOT_FOUND)
         from taskqueue.tests import wait
-        times = get_request_data(request).get('times', 100)
+        times = get_request_query_params(request).get('times', 100)
         task = wait.delay(times)
         serializer = self.get_serializer(task)
         return Response(serializer.data, status=status.HTTP_200_OK)
