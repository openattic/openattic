[package]
<<<<<<< HEAD
VERSION = 2.0.9
=======
VERSION = 2.0.10
>>>>>>> 28a89c19
<|MERGE_RESOLUTION|>--- conflicted
+++ resolved
@@ -1,6 +1,2 @@
 [package]
-<<<<<<< HEAD
-VERSION = 2.0.9
-=======
-VERSION = 2.0.10
->>>>>>> 28a89c19
+VERSION = 2.0.10