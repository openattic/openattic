--- conflicted
+++ resolved
@@ -67,18 +67,13 @@
           allowBlank: false,
           hiddenName: 'address',
           store: new Ext.data.DirectStore({
-<<<<<<< HEAD
-            fields: ["app", "obj", "id", "address"],
+            fields: ["app", "obj", "id", "__unicode__"],
             directFn: ifconfig__IPAddress.get_valid_ips,
             baseParams: {
               "idobj": {
                 "app": "lvm", "obj": "LogicalVolume", "id": -1
               }
             }
-=======
-            fields: ["app", "obj", "id", "__unicode__"],
-            directFn: ifconfig__IPAddress.ids
->>>>>>> cdb3340d
           }),
           disabled:      true,
           typeAhead:     true,
