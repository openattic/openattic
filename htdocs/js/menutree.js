Ext.namespace("Ext.oa");

Ext.oa.MenuTree = Ext.extend(Ext.tree.TreePanel, {
  title: 'openATTIC',
  border: false,
  rootVisible: false,
  region: 'west',
  useArrows: true,
  autoScroll: true,
  animate: true,
  enableDD: false,
  containerScroll: true,
  border: false,
  split: true,
  width: 200,
  minSize: 175,
  maxSize: 400,
  root: {
    text: 'root',
    children: [
      {
        id: 'menu_status',
        text: 'Status',
        expanded: Ext.state.Manager.get("expand_root_nodes", false),
        icon: '/filer/static/icons2/22x22/emblems/emblem-web.png',
        children: [
          {
            text: 'Disk Usage',
            leaf: true,
            icon: '/filer/static/icons2/22x22/apps/disk_use.png'
          },
          {text: 'Service State',  leaf: true}
        ],
      }, {
        id: 'menu_storage',
        text: 'Storage',
        expanded: Ext.state.Manager.get("expand_root_nodes", false),
        icon: '/filer/static/icons2/22x22/devices/gnome-dev-harddisk.png',
        children: [],
      }, {
        id: 'menu_shares',
        text: 'Shares',
        expanded: Ext.state.Manager.get("expand_root_nodes", false),
        icon: '/filer/static/icons2/22x22/places/gnome-fs-share.png',
        children: [ {
            text: 'iSCSI',
            children: [
              {text: 'Target List',    leaf: true},
              {text: 'Initiator List', leaf: true}
            ]
          }, {
            text: 'FC',
            icon: '/filer/static/icons2/22x22/apps/fibre_channel.png',
            children: [{text: 'FC Targets', leaf: true}]
          }, {
            text: 'AFP',
            children: [{text: 'AFP Shares', leaf: true}]
          } ]
      }, {
        id: 'menu_applications',
        text: 'Applications',
        expanded: Ext.state.Manager.get("expand_root_nodes", false),
        icon: '/filer/static/icons2/22x22/mimetypes/application-certificate.png',
        children: [
          {text: 'DDNS',       leaf: true},
          {
            text: 'SSH/Telnet', leaf: true,
            icon: '/filer/static/icons2/22x22/apps/gnome-terminal.png'
          }],
      }, {
        id: 'menu_services',
        text: 'Services',
        expanded: Ext.state.Manager.get("expand_root_nodes", false),
        icon: '/filer/static/icons2/22x22/mimetypes/gnome-mime-application-x-killustrator.png',
        children: [
<<<<<<< HEAD
          {text: 'DRBD',        leaf: true},
          {text: 'rSync',       leaf: true},
=======
          {text: 'DRBD',       leaf:true},
          {
            text: 'rSync',       leaf: true,
            icon: '/filer/static/icons2/22x22/apps/sync.png'
          },
>>>>>>> ec3562ed
          {text: 'Snapmanager', leaf: true},
          {text: 'VTL',         leaf: true},
          {text: 'Revisioning', leaf: true},
          {
            text: 'Backup',      leaf: true,
            icon: '/filer/static/icons2/22x22/apps/backup.png'
          }
        ]
      }, {
        id: 'menu_system',
        text: 'System',
        expanded: Ext.state.Manager.get("expand_root_nodes", false),
        icon: '/filer/static/icons2/22x22/mimetypes/application-x-executable.png',
        children: [ 
          {
            text: 'Network',
            icon: '/filer/static/icons2/22x22/places/gnome-fs-network.png',
            children: [ {
                text: 'General',
                leaf: true,
                icon: '/filer/static/icons2/22x22/apps/network.png'
              }, {
                text: 'Bonding',          leaf: true
              }, {
                text: 'Proxy',            leaf: true,
                icon: '/filer/static/icons2/22x22/apps/preferences-system-network-proxy.png'  
              }, {
                text: 'Domain',
                icon: '/filer/static/icons2/128x128/apps/domain.png',
                children: [
                  {text: 'Active Directory',  leaf: true},
                  {text: 'LDAP',   leaf: true}
                ]
            } ]
          }, {
            text: 'User Management',  leaf: true,
            icon: '/filer/static/icons2/22x22/apps/config-users.png'
          }, {
            text: 'Date/Time',
            leaf: true,
            icon: '/filer/static/icons2/22x22/apps/date_time.png'
          }, {
            text: 'E-Mail',           leaf: true,
            icon: '/filer/static/icons2/22x22/apps/email.png'
          },
          {text: 'openITCockpit',    leaf: true},
          {text: 'openQRM',          leaf: true},
          {text: 'WebSSH',           leaf: true},
          {
            text: 'Online Update',
            leaf: true,
            icon: '/filer/static/icons2/22x22/apps/update.png'
          }, {
            text: 'Shutdown/Reboot',  leaf: true,
            icon: '/filer/static/icons2/22x22/actions/system-log-out.png'
          }
        ]
      }
    ]
  },
  fbar: [ 'Auto-expand root nodes', {
    xtype: "checkbox",
    checked: Ext.state.Manager.get("expand_root_nodes", false),
    listeners: {
      check: function( self, checked ){
        Ext.state.Manager.set("expand_root_nodes", checked);
      }
    },
  }]
});


// kate: space-indent on; indent-width 2; replace-tabs on;<|MERGE_RESOLUTION|>--- conflicted
+++ resolved
@@ -73,23 +73,16 @@
         expanded: Ext.state.Manager.get("expand_root_nodes", false),
         icon: '/filer/static/icons2/22x22/mimetypes/gnome-mime-application-x-killustrator.png',
         children: [
-<<<<<<< HEAD
-          {text: 'DRBD',        leaf: true},
-          {text: 'rSync',       leaf: true},
-=======
-          {text: 'DRBD',       leaf:true},
+          {text: 'DRBD',        leaf:true},
           {
-            text: 'rSync',       leaf: true,
+            text: 'rSync',
+            leaf: true,
             icon: '/filer/static/icons2/22x22/apps/sync.png'
           },
->>>>>>> ec3562ed
           {text: 'Snapmanager', leaf: true},
           {text: 'VTL',         leaf: true},
           {text: 'Revisioning', leaf: true},
-          {
-            text: 'Backup',      leaf: true,
-            icon: '/filer/static/icons2/22x22/apps/backup.png'
-          }
+          {text: 'Backup',      leaf: true}
         ]
       }, {
         id: 'menu_system',
