--- conflicted
+++ resolved
@@ -1,4 +1,9 @@
-<<<<<<< HEAD
+openattic (1.2.1-1) unstable; urgency=medium
+
+  * New upstream version.
+
+ -- Michael Ziegler <diese-addy@funzt-halt.net>  Tue, 11 Nov 2014 14:10:40 +0100
+
 openattic (1.2.0-3) unstable; urgency=medium
 
   * Invoke apache2 debhelper.
@@ -12,13 +17,6 @@
   * Bump apache2 dependency to 2.4.
 
  -- Michael Ziegler <diese-addy@funzt-halt.net>  Mon, 11 Aug 2014 10:33:10 +0200
-=======
-openattic (1.2.1-1) unstable; urgency=medium
-
-  * New upstream version.
-
- -- Michael Ziegler <diese-addy@funzt-halt.net>  Tue, 11 Nov 2014 14:10:40 +0100
->>>>>>> 1a4f4a9a
 
 openattic (1.2.0-1) unstable; urgency=medium
 
