--- conflicted
+++ resolved
@@ -96,9 +96,6 @@
 ## Default: "npcd"
 #
 # Name of systemd service
-<<<<<<< HEAD
-NPCD_SERVICE="npcd"
-=======
 NPCD_SERVICE="npcd"
 
 ## Type: string
@@ -111,5 +108,4 @@
 ## Default: "/usr/lib/nagios/plugins"
 #
 # Location of the Nagios plugin directory
-NAGIOS_PLUGIN_DIR="/usr/lib/nagios/plugins"
->>>>>>> 28a89c19
+NAGIOS_PLUGIN_DIR="/usr/lib/nagios/plugins"