Source: openattic
Section: python
Priority: optional
Maintainer: Michael Ziegler <diese-addy@funzt-halt.net>
Build-Depends: debhelper (>= 8.0.0), python (>= 2.6.6-3~), python-setuptools (>= 0.6.10), po-debconf, quilt, apache2-dev
Standards-Version: 3.9.2
Homepage: http://www.open-attic.org
Vcs-Hg: https://bitbucket.org/openattic/openattic-debian

Package: openattic
Architecture: all
Depends: ${misc:Depends},
 openattic-module-nfs,
 openattic-module-http,
 openattic-module-lio,
 openattic-module-samba,
 openattic-module-apt,
 openattic-module-nagios,
 openattic-module-cron,
 openattic-module-mailaliases
Recommends:
 openattic-module-btrfs,
 openattic-module-lvm,
Suggests: python-django-rosetta, lsscsi, openattic-module-twraid,
 openattic-module-ipmi,
 openattic-module-zfs
Description: Comprehensive storage management system
 openATTIC is a storage management system based upon Open Source tools with
 a comprehensive user interface that allows you to create, share and backup
 storage space on demand.
 .
 It comes with an extensible API focused on modularity, so you can tailor
 your installation exactly to your needs and embed openATTIC in your existing
 data center infrastructure.
 .
 This metapackage installs the most common set of openATTIC modules along
 with the basic requirements. Those modules are:
 .
  * LVM
  * NFS
  * HTTP
  * LIO (iSCSI, FC)
  * Samba
  * Apt
  * Nagios
  * FTP
  * Cron
  * MailAliases (EMail configuration)
 .
 Upstream URL: http://www.openattic.org

Package: openattic-pgsql
Architecture: all
Depends: ${misc:Depends}, python-psycopg2,
 dbconfig-common, postgresql, libnss-pgsql2, postgresql-contrib
Recommends: postgresql-client
Conflicts: openattic-mysql
Description: PGSQL database for openATTIC
 openATTIC is a storage management system based upon Open Source tools with
 a comprehensive user interface that allows you to create, share and backup
 storage space on demand.
 .
 This package configures the PostgreSQL database for openATTIC.

Package: openattic-base
Architecture: all
Pre-Depends: adduser
Depends: ${misc:Depends}, python (>= 2.6),
 ${python:Depends},
 python-django (>= 1.6),
 python-django (<< 1.8),
 dbus,
 ntp,
 resolvconf, bridge-utils, vlan, ifenslave-2.6,
 python-dbus,
 python-gobject,
 python-pam,
 python-m2crypto,
 python-netifaces,
 python-netaddr,
 python-pyudev,
 python-django-extdirect (>= 0.6),
 python-djangorestframework,
 python-django-rest-framework-bulk,
 oxygen-icon-theme,
 lsb-release,
 libjs-extjs4 (>= 4.2.1),
 openattic-pgsql,
<<<<<<< HEAD
 libapache2-mod-wsgi, apache2,
 memcached, python-memcache
=======
 libapache2-mod-wsgi, apache2 (>= 2.4)
>>>>>>> 41dd67a9
Recommends: sudo, xfsprogs
Description: Basic requirements for openATTIC
 openATTIC is a storage management system based upon Open Source tools with
 a comprehensive user interface that allows you to create, share and backup
 storage space on demand.
 .
 This package installs the basic framework for openATTIC, which consists
 of the RPC and System daemons and the Web Interface. You will not be able
 to manage any storage using *just* this package, but the other packages
 require this one to be available.

Package: openattic-module-lvm
Architecture: all
Depends: ${misc:Depends}, openattic-base, lvm2, parted,
 openattic-module-cron, file, udisks
Enhances: lvm2
Description: LVM module for openATTIC
 openATTIC is a storage management system based upon Open Source tools with
 a comprehensive user interface that allows you to create, share and backup
 storage space on demand.
 .
 Handles partitioning of physical disks into volumes using the Linux Logical
 Volume Manager. LVM supports enterprise level volume management of disk
 and disk subsystems by grouping arbitrary disks into volume groups. The
 total capacity of volume groups can be allocated to logical volumes, which
 are accessed as regular block devices.

Package: openattic-module-nfs
Architecture: all
Depends: ${misc:Depends}, openattic-base, nfs-kernel-server
Description: NFS module for openATTIC
 openATTIC is a storage management system based upon Open Source tools with
 a comprehensive user interface that allows you to create, share and backup
 storage space on demand.
 .
 Network File System is the most widely used mechanism for sharing files
 between UNIX hosts. This package installs a module that allows Volumes to
 be shared using NFS, which is the recommended way not only for UNIXes, but
 also for VMware ESX virtualization hosts.

Package: openattic-module-apt
Architecture: all
Depends: ${misc:Depends}, python-apt, openattic-base
Description: APT module for openATTIC
 openATTIC is a storage management system based upon Open Source tools with
 a comprehensive user interface that allows you to create, share and backup
 storage space on demand.
 .
 Debian's Advanced Package Tool handles installing, upgrading and removing
 programs using packages. It keeps track of installed and available programs
 and automates various procedures. This module extends the User interface
 for a Front End, which allows you to check for available upgrades easily.

Package: openattic-module-samba
Architecture: all
Depends: ${misc:Depends}, openattic-base, samba, samba-common-bin,
 winbind, libnss-winbind
Description: Samba module for openATTIC
 openATTIC is a storage management system based upon Open Source tools with
 a comprehensive user interface that allows you to create, share and backup
 storage space on demand.
 .
 Samba implements the SMB/CIFS protocol and enables file sharing with hosts
 that run the Microsoft Windows family of operating systems. This package
 provides configuration facilities for Samba Shares.

Package: openattic-auth-kerberos
Architecture: all
Depends: ${misc:Depends}, openattic-module-samba,
 krb5-user | heimdal-clients, libpam-krb5, libapache2-mod-auth-kerb
Description: Samba module for openATTIC
 openATTIC is a storage management system based upon Open Source tools with
 a comprehensive user interface that allows you to create, share and backup
 storage space on demand.
 .
 This package installs dependencies necessary for Kerberos authentication.

Package: openattic-module-cron
Architecture: all
Depends: ${misc:Depends}, cron, openattic-base
Description: Cron module for openATTIC
 openATTIC is a storage management system based upon Open Source tools with
 a comprehensive user interface that allows you to create, share and backup
 storage space on demand.
 .
 Cron is a service that provides scheduled task execution. This package
 provides configuration facilities for scheduled tasks (a.k.a. Cron jobs).

Package: openattic-module-ftp
Architecture: all
Depends: ${misc:Depends}, openattic-base, openattic-module-samba,
 proftpd-basic (>= 1.3.3),
 proftpd-mod-winbind
Conflicts: openattic-module-ftp-pgsql, openattic-module-ftp-mysql
Replaces: openattic-module-ftp-pgsql, openattic-module-ftp-mysql
Description: FTP module for openATTIC
 openATTIC is a storage management system based upon Open Source tools with
 a comprehensive user interface that allows you to create, share and backup
 storage space on demand.
 .
 The File Transfer Protocol is one of the most widely supported protocols for
 transferring files on the internet. This package provides a configuration
 interface along with a ProFTPd server configuration that uses the openATTIC
 database as configuration backend.

Package: openattic-module-nagios
Architecture: all
Depends: ${misc:Depends}, python (>= 2.6),
 ${python:Depends}, python-imaging, python-numpy,
 openattic-base, openattic-base,
 bc, adduser,
 nagios3-core, nagios-plugins-standard, nagios-plugins-basic,
 pnp4nagios-bin, rrdtool
Description: Nagios module for openATTIC
 openATTIC is a storage management system based upon Open Source tools with
 a comprehensive user interface that allows you to create, share and backup
 storage space on demand.
 .
 Nagios is a widely used system monitoring solution. This package installs a
 module which automatically configures service checks for your configured
 volumes and shares, measures performance data, and provides you with an
 intuitive user interface to view the graphs.
 .
 This package also contains the Nagios check plugins for openATTIC, namely:
  * check_diskstats
  * check_iface_traffic
  * check_openattic_systemd
  * check_openattic_rpcd

Package: openattic-module-drbd
Architecture: all
Depends: ${misc:Depends}, openattic-module-lvm,
 drbd8-utils
Description: DRBD module for openATTIC
 openATTIC is a storage management system based upon Open Source tools with
 a comprehensive user interface that allows you to create, share and backup
 storage space on demand.
 .
 LINBIT's Distributed Replicated Block Device is a data replication tool that
 mirrors volumes to another openATTIC host in a block oriented fashion. It is
 often referred to as RAID-1 over IP.
 .
 This module provides the groundwork for building high availability clusters
 using openATTIC.

Package: openattic-module-tftp
Architecture: all
Depends: ${misc:Depends}, openattic-base,
 xinetd, tftpd-hpa
Description: TFTP module for openATTIC
 openATTIC is a storage management system based upon Open Source tools with
 a comprehensive user interface that allows you to create, share and backup
 storage space on demand.
 .
 Trivial FTP is an extremely simple File Transfer Protocol often used in
 situations where the standard FTP protocol causes too much overhead. This
 situation is typically encountered when booting systems over the network,
 or transferring configurations for routers and switches.
 .
 This package installs a module which allows you to configure TFTP services
 through openATTIC.

Package: openattic-module-http
Architecture: all
Depends: ${misc:Depends}, openattic-base,
 apache2
Description: HTTP module for openATTIC
 openATTIC is a storage management system based upon Open Source tools with
 a comprehensive user interface that allows you to create, share and backup
 storage space on demand.
 .
 The Hypertext Transfer Protocol is not only used for serving web sites, but
 can also be used for serving other files in a read-only fashion. This is
 commonly used for disk images or software repositories.
 .
 This package installs a module which allows you to share volumes or
 subdirectories using Apache2.

Package: openattic-module-ipmi
Architecture: all
Depends: ${misc:Depends}, ipmitool, openattic-base
Description: IPMI module for openATTIC
 openATTIC is a storage management system based upon Open Source tools with
 a comprehensive user interface that allows you to create, share and backup
 storage space on demand.
 .
 IPMI can be used to query a set of sensors installed in the system. This
 module displays the current state of these sensors in the openATTIC GUI.

Package: openattic-module-mailaliases
Architecture: all
Depends: ${misc:Depends}, openattic-base, mail-transport-agent
Description: MailAliases module for openATTIC
 openATTIC is a storage management system based upon Open Source tools with
 a comprehensive user interface that allows you to create, share and backup
 storage space on demand.
 .
 Mail Transfer Agents use a file named /etc/aliases in order to configure
 mail redirection for certain users. This package contains an openATTIC module
 which automatically alters this file to match the users configured in the
 openATTIC database.

Package: openattic-module-twraid
Architecture: all
Depends: ${misc:Depends}, openattic-base, tw-cli, cron
Description: 3ware RAID module for openATTIC
 openATTIC is a storage management system based upon Open Source tools with
 a comprehensive user interface that allows you to create, share and backup
 storage space on demand.
 .
 This package installs a module that allows administration of 3ware RAID
 controllers through openATTIC.

Package: openattic-module-lio
Architecture: all
Depends: ${misc:Depends}, openattic-base,
 python-rtslib (>> 2.1-2), lio-utils
Conflicts: openattic-module-iet-iscsi
Description: LIO module for openATTIC
 openATTIC is a storage management system based upon Open Source tools with
 a comprehensive user interface that allows you to create, share and backup
 storage space on demand.
 .
 This package includes support for the LIO Linux SCSI Target, which allows
 users to configure FibreChannel, FCoE and iSCSI targets over the openATTIC
 user interface.

Package: openattic-module-zfs
Architecture: all
Depends: ${misc:Depends}, openattic-base, debian-zfs | ubuntu-zfs
Description: ZFS module for openATTIC
 openATTIC is a storage management system based upon Open Source tools with
 a comprehensive user interface that allows you to create, share and backup
 storage space on demand.
 .
 This package includes support for ZFS, a pooled file system designed for
 maximum data integrity, supporting data snapshots, multiple copies, and data
 checksums. It depends on zfsonlinux, the native Linux port of ZFS.

Package: openattic-module-btrfs
Architecture: all
Depends: ${misc:Depends}, openattic-base, btrfs-tools
Description: BTRFS module for openATTIC
 openATTIC is a storage management system based upon Open Source tools with
 a comprehensive user interface that allows you to create, share and backup
 storage space on demand.
 .
 This package includes support for BTRFS, a new copy on write filesystem for
 Linux aimed at implementing advanced features while focusing on fault
 tolerance, repair and easy administration.

Package: openattic-module-mdraid
Architecture: all
Depends: ${misc:Depends}, openattic-base, mdadm
Description: MDRAID module for openATTIC
 openATTIC is a storage management system based upon Open Source tools with
 a comprehensive user interface that allows you to create, share and backup
 storage space on demand.
 .
 This package includes support for MD-RAID, the common Linux software RAID.<|MERGE_RESOLUTION|>--- conflicted
+++ resolved
@@ -86,12 +86,8 @@
  lsb-release,
  libjs-extjs4 (>= 4.2.1),
  openattic-pgsql,
-<<<<<<< HEAD
- libapache2-mod-wsgi, apache2,
+ libapache2-mod-wsgi, apache2 (>= 2.4),
  memcached, python-memcache
-=======
- libapache2-mod-wsgi, apache2 (>= 2.4)
->>>>>>> 41dd67a9
 Recommends: sudo, xfsprogs
 Description: Basic requirements for openATTIC
  openATTIC is a storage management system based upon Open Source tools with
