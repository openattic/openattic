--- conflicted
+++ resolved
@@ -36,16 +36,9 @@
 class IPAddressHandler(ModelHandler):
     model = IPAddress
 
-<<<<<<< HEAD
-    def _idobj(self, obj):
-        """ Return an ID for the given object, including the app label and object name. """
-        return {'id': obj.id, 'app': obj._meta.app_label, 'obj': obj._meta.object_name, 'address': obj.address}
-
     def _get_model_manager(self):
         return self.model.all_objects
 
-=======
->>>>>>> cdb3340d
     def _override_get(self, obj, data):
         data["editable"]  = obj.configure and not obj.is_loopback
         return data
