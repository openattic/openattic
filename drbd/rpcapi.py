--- conflicted
+++ resolved
@@ -67,12 +67,6 @@
         data['basedev'] = obj.basedev
         return data
 
-<<<<<<< HEAD
-    def primary(self, id):
-        """ Switch the DRBD resource given by `id` to the Primary role on this host. """
-        dev = Endpoint.objects.get(id=id)
-        return dev.primary()
-
 @proxy_for(DrbdConnectionHandler)
 class DrbdConnectionProxy(ProxyModelHandler):
     model = Connection
@@ -107,7 +101,5 @@
 class DrbdEndpointProxy(ProxyModelHandler):
     model = Endpoint
 
-=======
->>>>>>> b2d22546
 
 RPCD_HANDLERS = [DrbdConnectionProxy, DrbdEndpointHandler]