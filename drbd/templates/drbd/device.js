--- conflicted
+++ resolved
@@ -24,25 +24,6 @@
   },
   allowEdit: false,
   storefields: [{
-<<<<<<< HEAD
-=======
-    name: 'backingdevice',
-    mapping: 'endpoint_set',
-    convert: function(val, row){
-      "use strict";
-      var i;
-      if( val[window.HOSTNAME] ){
-        return gettext("Volume") + " " + toUnicode(val[window.HOSTNAME].volume);
-      }
-      for( i = 0; i < row.stack_child_set.length; i++ ){
-        if( row.stack_child_set[i].endpoint_hosts.indexOf(window.HOSTNAME) !== -1 ){
-          return gettext("Connection") + " " + toUnicode(row.stack_child_set[i]);
-        }
-      }
-      return '';
-    }
-  }, {
->>>>>>> cdb3340d
     name: 'dstate_self',
     mapping: 'dstate',
     convert: function(val, row){
@@ -385,13 +366,13 @@
             role: record.json.role[hostname]
           }
           if( record.json.endpoint_set[hostname] ){
-            hostinfo.backingdev = gettext("Volume") + " " + record.json.endpoint_set[hostname].volume.name;
+            hostinfo.backingdev = gettext("Volume") + " " + toUnicode(record.json.endpoint_set[hostname].volume);
           }
           else{
             hostinfo.backingdev = "";
             for( i = 0; i < record.json.stack_child_set.length; i++ ){
               if( record.json.stack_child_set[i].endpoint_hosts.indexOf(hostname) !== -1 ){
-                hostinfo.backingdev = gettext("Connection") + " " + record.json.stack_child_set[i].__unicode__;
+                hostinfo.backingdev = gettext("Connection") + " " + toUnicode(record.json.stack_child_set[i]);
               }
             }
           }
