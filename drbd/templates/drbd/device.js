/*
 Copyright (C) 2011-2012, it-novum GmbH <community@open-attic.org>

 openATTIC is free software; you can redistribute it and/or modify it
 under the terms of the GNU General Public License as published by
 the Free Software Foundation; version 2.

 This package is distributed in the hope that it will be useful,
 but WITHOUT ANY WARRANTY; without even the implied warranty of
 MERCHANTABILITY or FITNESS FOR A PARTICULAR PURPOSE.  See the
 GNU General Public License for more details.
*/

Ext.namespace("Ext.oa");

Ext.oa.Drbd__Connection_Panel = Ext.extend(Ext.oa.ShareGridPanel, {
  api: drbd__Connection,
  id: "drbd__connection_panel_inst",
  title: gettext("DRBD"),
  texts: {
    add:     gettext('Add Connection'),
    edit:    gettext('Edit Connection'),
    remove:  gettext('Delete Connection')
  },
  allowEdit: false,
  storefields: [{
<<<<<<< HEAD
=======
    name: 'backingdevice',
    mapping: 'endpoint_set',
    convert: function(val, row){
      "use strict";
      var i;
      if( val[window.HOSTNAME] ){
        return gettext("Volume") + " " + val[window.HOSTNAME].volume.name;
      }
      for( i = 0; i < row.stack_child_set.length; i++ ){
        if( row.stack_child_set[i].endpoint_hosts.indexOf(window.HOSTNAME) !== -1 ){
          return gettext("Connection") + " " + row.stack_child_set[i].__unicode__;
        }
      }
      return '';
    }
  }, {
>>>>>>> bd076935
    name: 'dstate_self',
    mapping: 'dstate',
    convert: function(val, row){
      "use strict";
      var hostname;
      if( val ){
        for( hostname in val ){
          if( val.hasOwnProperty(hostname) && val[hostname] !== "UpToDate" ){
            return gettext("Bad");
          }
        }
        return gettext("OK");
      }
      return gettext('Unknown');
    }
  }, {
    name: 'role_self',
    mapping: 'role',
    convert: function(val, row){
      "use strict";
      var hostname, prims = [];
      if( val ){
        for( hostname in val ){
          if( val.hasOwnProperty(hostname) && val[hostname] === "Primary" ){
            prims.push(hostname);
          }
        }
        return prims.join(', ');
      }
      return gettext('Unknown');
    }
  }],
  columns: [{
    header: gettext('Resource Name'),
    dataIndex: "res_name"
  }, {
    header: gettext('Protocol'),
    dataIndex: "protocol"
  }, {
    header: gettext('Disk state (overall)'),
    dataIndex: "dstate_self"
  }, {
    header: gettext('Connection state'),
    dataIndex: "cstate"
  }, {
    header: gettext('Primary'),
    dataIndex: "role_self"
  }],
  window: {
    height: 600,
    width:  700
  },
  form: {
    items: [{
      xtype: 'fieldset',
      title: gettext('Connection settings'),
      layout: 'form',
      items: [ {
        xtype: "textfield",
        name:  "res_name",
        fieldLabel: gettext('Resource name')
      }, {
        xtype: 'radiogroup',
        fieldLabel: 'Protocol',
        columns: 1,
        items: [
          {name: "protocol", boxLabel: gettext('A: Asynchronous'), inputValue: "A"},
          {name: "protocol", boxLabel: gettext('B: Memory Synchronous (Semi-Synchronous)'), inputValue: "B"},
          {name: "protocol", boxLabel: gettext('C: Synchronous'), checked: true, inputValue: "C"}
        ]
      }, {
        xtype:      'combo',
        fieldLabel: gettext('Address'),
        ref:        'addrfield',
        allowBlank: true,
        hiddenName: 'ipaddress',
        store: new Ext.data.DirectStore({
          fields: ["app", "obj", "id", "address"],
          directFn: ifconfig__IPAddress.ids
        }),
        typeAhead:     true,
        triggerAction: 'all',
        emptyText:     gettext('Select...'),
        selectOnFocus: true,
        displayField:  'address',
        valueField:    'id'
      }, {
        xtype:      'combo',
        fieldLabel: gettext('Parent connection'),
        ref:        'parentfield',
        allowBlank: true,
        hiddenName: 'stack_parent',
        store: new Ext.data.DirectStore({
          fields: ["app", "obj", "id", "__unicode__"],
          directFn: drbd__Connection.ids_filter,
          baseParams: {kwds: {stack_parent__isnull: true}}
        }),
        typeAhead:     true,
        triggerAction: 'all',
        emptyText:     gettext('Select...'),
        selectOnFocus: true,
        displayField:  '__unicode__',
        valueField:    'id'
      }, {
        fieldLabel: gettext('Syncer Rate'),
        name: "syncer_rate",
        xtype: 'textfield',
        value: "5M"
      }, {
        fieldLabel: gettext('Secret'),
        name: "secret",
        xtype: 'textfield'
      }, {
        fieldLabel: gettext('Timeout'),
        name: "wfc_timeout",
        xtype: 'numberfield',
        value: 10
      }, {
        fieldLabel: gettext('Timeout when degraded'),
        name: "degr_wfc_timeout",
        xtype: 'numberfield',
        value: 120
      }, {
        fieldLabel: gettext('Timeout when outdated'),
        name: "outdated_wfc_timeout",
        xtype: 'numberfield',
        value: 15
      }, {
        xtype: 'radiogroup',
        fieldLabel: 'Authentication algorithm',
        columns: 1,
        items: [
          {name: "cram_hmac_alg", boxLabel: "SHA1",   inputValue: "sha1", checked: true},
          {name: "cram_hmac_alg", boxLabel: "MD5",    inputValue: "md5"    },
          {name: "cram_hmac_alg", boxLabel: "CRC32C", inputValue: "crc32c" }
        ]
      } ]
    }, {
      xtype: 'fieldset',
      title: 'Error handling',
      layout: 'form',
      items: [ {
        fieldLabel: gettext('On I/O Error'),
        xtype: 'radiogroup',
        columns: 1,
        items: [ {
          name: "on_io_error", inputValue: "pass_on", checked: true,
          boxLabel: gettext('Report the I/O error to the file system on the primary, ignore it on the secondary.')
        }, {
          name: "on_io_error", inputValue: "call-local-io-error",
          boxLabel: gettext('Call the local-io-error handler script.')
        }, {
          name: "on_io_error", inputValue: "detach",
          boxLabel: gettext('Detach and continue in diskless mode.')
        } ]
      }, {
        fieldLabel: gettext('Fencing'),
        xtype: 'radiogroup',
        columns: 1,
        items: [ {
          name: "fencing", inputValue: "dont-care", checked: true,
          boxLabel: gettext('No fencing actions are undertaken.')
        }, {
          name: "fencing", inputValue: "resource-only",
          boxLabel: gettext('Call the fence-peer handler.')
        }, {
          name: "fencing", inputValue: "resource-and-stonith",
          boxLabel: gettext('Call the fence-peer handler, which outdates or STONITHes the peer.')
        } ]
      } ]
    }, {
      xtype: 'fieldset',
      title: 'Split Brain recovery',
      layout: 'form',
      items: [{
        fieldLabel: gettext('No Primaries'),
        xtype: 'radiogroup',
        columns: 1,
        items: [ {
          name: "sb_0pri", inputValue: "disconnect",
          boxLabel: gettext('Simply disconnect without resynchronization.')
        }, {
          name: "sb_0pri", inputValue: "discard-younger-primary", checked: true,
          boxLabel: gettext('Discard the younger Primary and sync from the host who was primary before.')
        }, {
          name: "sb_0pri", inputValue: "discard-older-primary",
          boxLabel: gettext('Discard the older Primary and sync from the host who last became primary.')
        }, {
          name: "sb_0pri", inputValue: "discard-zero-changes",
          boxLabel: gettext('Discard the node who has not written any changes. If both have changes, disconnect.')
        }, {
          name: "sb_0pri", inputValue: "discard-least-changes",
          boxLabel: gettext('Discard the node with the least changes and sync from the one with most.')
        } ]
      }, {
        fieldLabel: gettext('One Primary'),
        xtype: 'radiogroup',
        columns: 1,
        items: [ {
          name: "sb_1pri", inputValue: "disconnect",
          boxLabel: gettext('Simply disconnect without resynchronization.')
        }, {
          name: "sb_1pri", inputValue: "consensus", checked: true,
          boxLabel: gettext('Discard secondary if it would have also been discarded without any primaries, else disconnect.')
        }, {
          name: "sb_1pri", inputValue: "violently-as0p",
          boxLabel: gettext('Do what we would do if there were no primaries, even if we risk corrupting data.')
        }, {
          name: "sb_1pri", inputValue: "discard-secondary",
          boxLabel: gettext('Discard the secondarys data.')
        }, {
          name: "sb_1pri", inputValue: "call-pri-lost-after-sb",
          boxLabel: gettext('If the current secondary has the right data, call the pri-lost-after-sb handler on the primary.')
        } ]
      }, {
        fieldLabel: gettext('Two Primaries'),
        xtype: 'radiogroup',
        columns: 1,
        items: [ {
          name: "sb_2pri", inputValue: "disconnect", checked: true,
          boxLabel: gettext('Simply disconnect without resynchronization.')
        }, {
          name: "sb_2pri", inputValue: "violently-as0p",
          boxLabel: gettext('Do what we would do if there were no primaries, even if we risk corrupting data.')
        }, {
          name: "sb_2pri", inputValue: "call-pri-lost-after-sb",
          boxLabel: gettext('If the current secondary has the right data, call the pri-lost-after-sb handler on the primary.')
        } ]
      }]
    }]
  }
});

Ext.reg("drbd__connection_panel", Ext.oa.Drbd__Connection_Panel);

Ext.oa.Drbd_Panel = Ext.extend(Ext.Panel, {
  initComponent: function(){
    Ext.apply(this, Ext.apply(this.initialConfig, {
      id: "drbd_panel_inst",
      layout: "border",
      items: [{
        xtype: "drbd__connection_panel",
        region: "center",
        ref: "connpanel"
      }, {
        xtype: "grid",
        id: "drbd_host_panel_inst",
        ref: "hostpanel",
        split: true,
        region: "south",
        viewConfig: { forceFit: true },
        store: new Ext.data.JsonStore({
          id: "drbd_hoststate",
          fields: ["hostname", "backingdev", "dstate", "role"],
          listeners: {
            add: function(store){
              var parent = iscsiPanel.targets.getSelectionModel();
              var parentid = parent.selections.items[0];
              storeUpdate(tgt_allow, parentid.data.id, "tgt_allow");
            },
            remove: function(store){
              var parent = iscsiPanel.targets.getSelectionModel();
              var parentid = parent.selections.items[0];
              storeUpdate(tgt_allow, parentid.data.id, "tgt_allow");
            }
          }
        }),
        columns: [{
          header: "Host",
          dataIndex: "hostname"
        }, {
          header: "Backing Device",
          dataIndex: "backingdev"
        }, {
          header: "Disk State",
          dataIndex: "dstate"
        }, {
          header: "Role",
          dataIndex: "role"
        }]
      }],
    }));
    Ext.oa.Drbd_Panel.superclass.initComponent.apply(this, arguments);
  },
  onRender: function(){
    // Hijack the grid's buttons
    this.buttons = this.items.items[0].buttons;
    this.items.items[0].buttons = [];
    Ext.oa.Drbd_Panel.superclass.onRender.apply(this, arguments);
    this.items.items[0].on("cellclick", function(self, rowIndex, colIndex, evt){
      var record = self.getStore().getAt(rowIndex),
          hostname, hostinfo,
          hoststuff = [];
      for( hostname in record.json.role ){
        if( record.json.role.hasOwnProperty(hostname) ){
          hostinfo = {
            hostname: hostname,
            dstate: record.json.dstate[hostname],
            role: record.json.role[hostname]
          }
          if( record.json.endpoint_set[hostname] ){
            hostinfo.backingdev = gettext("Volume") + " " + record.json.endpoint_set[hostname].volume.name;
          }
          else if( record.json.stack_child_set[hostname] ){
            hostinfo.backingdev = gettext("Connection") + " " + record.json.stack_child_set[hostname].__unicode__;
          }
          hoststuff.push(hostinfo);
        }
      }
      this.items.items[1].getStore().loadData(hoststuff);
    }, this);
    this.items.items[0].getStore().on("load", function(){
      this.items.items[0].getSelectionModel().clearSelections();
      this.items.items[1].getStore().removeAll();
    }, this);
  }
});

Ext.reg("drbd_panel", Ext.oa.Drbd_Panel);

Ext.oa.Drbd__Connection_Module = Ext.extend(Object, {
  panel: "drbd_panel",
  prepareMenuTree: function(tree){
    "use strict";
    tree.appendToRootNodeById("menu_services", {
      text: gettext('DRBD'),
      leaf: true,
      icon: MEDIA_URL + '/icons2/22x22/apps/nfs.png',
      panel: "drbd_panel_inst",
      href: '#'
    });
  }
});


window.MainViewModules.push( new Ext.oa.Drbd__Connection_Module() );

// kate: space-indent on; indent-width 2; replace-tabs on;<|MERGE_RESOLUTION|>--- conflicted
+++ resolved
@@ -24,25 +24,6 @@
   },
   allowEdit: false,
   storefields: [{
-<<<<<<< HEAD
-=======
-    name: 'backingdevice',
-    mapping: 'endpoint_set',
-    convert: function(val, row){
-      "use strict";
-      var i;
-      if( val[window.HOSTNAME] ){
-        return gettext("Volume") + " " + val[window.HOSTNAME].volume.name;
-      }
-      for( i = 0; i < row.stack_child_set.length; i++ ){
-        if( row.stack_child_set[i].endpoint_hosts.indexOf(window.HOSTNAME) !== -1 ){
-          return gettext("Connection") + " " + row.stack_child_set[i].__unicode__;
-        }
-      }
-      return '';
-    }
-  }, {
->>>>>>> bd076935
     name: 'dstate_self',
     mapping: 'dstate',
     convert: function(val, row){
@@ -334,7 +315,7 @@
     Ext.oa.Drbd_Panel.superclass.onRender.apply(this, arguments);
     this.items.items[0].on("cellclick", function(self, rowIndex, colIndex, evt){
       var record = self.getStore().getAt(rowIndex),
-          hostname, hostinfo,
+          hostname, hostinfo, i,
           hoststuff = [];
       for( hostname in record.json.role ){
         if( record.json.role.hasOwnProperty(hostname) ){
@@ -346,8 +327,13 @@
           if( record.json.endpoint_set[hostname] ){
             hostinfo.backingdev = gettext("Volume") + " " + record.json.endpoint_set[hostname].volume.name;
           }
-          else if( record.json.stack_child_set[hostname] ){
-            hostinfo.backingdev = gettext("Connection") + " " + record.json.stack_child_set[hostname].__unicode__;
+          else{
+            hostinfo.backingdev = "";
+            for( i = 0; i < record.json.stack_child_set.length; i++ ){
+              if( record.json.stack_child_set[i].endpoint_hosts.indexOf(hostname) !== -1 ){
+                hostinfo.backingdev = gettext("Connection") + " " + record.json.stack_child_set[i].__unicode__;
+              }
+            }
           }
           hoststuff.push(hostinfo);
         }
