--- conflicted
+++ resolved
@@ -130,14 +130,9 @@
 		fi
 
 		# Check if the connection can be established with the database user and password.
-<<<<<<< HEAD
-		# Set a new password if the connetion cannot be established.
+		# Set a new password if the connection cannot be established.
 		password=$(sed -rn 's/^[ \t]*password[ \t]*=[ \t]*(.*)[ \t]*/\1/p' $pgsql_ini)
 		# We have to have an 'openattic' database already at this point.
-=======
-		# Set a new password if the connection cannot be established.
-		password=$(sed -rn 's/^[ \t]*password[ \t]*=[ \t]*(.*)[ \t]*/\1/p' $pgsql_ini)
->>>>>>> 868b189b
 		if ! PGPASSWORD=$password psql openattic openattic -h localhost --no-password -c "\q" ; then
 			pass=$(openssl rand -hex 10)
 			sed -ri "s/(password[ \t]*=[ \t]*)(.*)/\1${pass}/g" $pgsql_ini
